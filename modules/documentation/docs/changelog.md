--- conflicted
+++ resolved
@@ -2,12 +2,11 @@
 
 ## Next Release
 
-<<<<<<< HEAD
 - \[contracts\] Add `transactionHash` to withdrawal commitment
 - \[store\] Add `transferDefinition` to filter options on `getTransfers`
 - \[store\] Add `getWithdrawalCommitmentByTransactionHash` method
 
-=======
+
 ## 0.1.15-beta.12
 
 - \[contracts\] Deploy contracts to BSC testnet
@@ -15,7 +14,7 @@
 ## 0.1.15-beta.11
 
 - \[iframe\] Allow `chainAddresses` and `messagingUrl` to be passed into iframe's node creation
->>>>>>> 7750075f
+
 ## 0.1.15-beta.10
 
 - \[router\] Improve router dashboards
