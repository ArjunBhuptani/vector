--- conflicted
+++ resolved
@@ -2,13 +2,10 @@
 
 ## Next Release
 
-<<<<<<< HEAD
 - \[router\] Broadcast global metrics
-=======
 ## 0.2.2
 
 - \[utils\] Improve merkle root generation
->>>>>>> 73ffa46b
 
 ## 0.2.2-beta.8
 
