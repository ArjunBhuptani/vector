# Vector Changelog

## Next Release

## @connext/{types,utils,contracts,protocol,engine,browser-node}@0.0.9, @connext/{server-node}@0.0.10

- implement generalized withdrawals
- fix and minor improvements around asset transfers
- move dispute methods into engine
- shorter revert message style and contract tests speedup
- minor cleanup and reorganization related to types and interfaces
<<<<<<< HEAD
- introduce and use commitment types
=======
- make transfer types generic
>>>>>>> 9ca066e3

## @connext/{types,utils,contracts,protocol,engine,browser-node}@0.0.9, @connext/{server-node}@0.0.9

- add deploy channel tx function to eth service
- add autodeployment after setup for some chains (currently only arbitrum)
- add arbitrum to address book

## @connext/{types,utils,contracts,protocol,engine,browser-node}@0.0.6-beta.1, @connext/{server-node}@0.0.8

- fix `defundNonce` in server node store
- expose nats 4221 by default
- support trio and contract testing across remote chains
- improve asset handling
- minor changes in transfer definitions and transfer registry

## @connext/{types,utils,contracts,protocol,engine,browser-node}@0.0.4

- Fix webpack configs for browser node.

## @connext/{types,utils,contracts,protocol,engine,browser-node}@0.0.3-beta.5

- add revert messages to `LibIterableMapping`.
- fix browser-node store `getChannelStateByParticipants` method.

## @connext/{types,utils,contracts,protocol,engine,browser-node}@0.0.3-beta.0

- fix bug in onchain computation of channel address.
- simplify Proxy contract.
- `@connext/vector-utils` dependency fixes.
- migrate buidler to hardhat.<|MERGE_RESOLUTION|>--- conflicted
+++ resolved
@@ -1,6 +1,8 @@
 # Vector Changelog
 
 ## Next Release
+
+- introduce and use commitment types
 
 ## @connext/{types,utils,contracts,protocol,engine,browser-node}@0.0.9, @connext/{server-node}@0.0.10
 
@@ -9,11 +11,7 @@
 - move dispute methods into engine
 - shorter revert message style and contract tests speedup
 - minor cleanup and reorganization related to types and interfaces
-<<<<<<< HEAD
-- introduce and use commitment types
-=======
 - make transfer types generic
->>>>>>> 9ca066e3
 
 ## @connext/{types,utils,contracts,protocol,engine,browser-node}@0.0.9, @connext/{server-node}@0.0.9
 
