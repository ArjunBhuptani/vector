--- conflicted
+++ resolved
@@ -2,11 +2,8 @@
 
 ## Next Release
 
-<<<<<<< HEAD
 - [engine] TRANSFER_ROUTING_COMPLETE event emitted through to original sender.
-=======
 - \[router\] Improvements to `autoRebalance` for better state machine. Separate sending tx and waiting for confirmation. Store tx hashes after tx submit.
->>>>>>> f72403d2
 
 ## 0.2.4-beta.1
 
