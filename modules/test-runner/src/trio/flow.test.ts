<<<<<<< HEAD
import { EngineEvents, RouterSchemas, TransferName, TransferNames } from "@connext/vector-types";
import { IServerNodeService, RestServerNodeService, expect, getRandomBytes32, delay } from "@connext/vector-utils";
=======
import { EngineEvents, RouterSchemas, TransferName, INodeService } from "@connext/vector-types";
import { RestServerNodeService, expect, getRandomBytes32, delay } from "@connext/vector-utils";
>>>>>>> f50dd6cc
import { Wallet, utils, providers, constants } from "ethers";
import pino from "pino";

import { env, getRandomIndex } from "../utils";

import { carolEvts, daveEvts } from "./setup";

const chainId = parseInt(Object.keys(env.chainProviders)[0]);
const provider = new providers.JsonRpcProvider(env.chainProviders[chainId]);
const wallet = Wallet.fromMnemonic(env.sugarDaddy!).connect(provider);

const logger = pino({ level: env.logLevel });
const testName = "Trio Ping Pong";

// TODO: need to fix this test to work with the other test
describe.skip(testName, () => {
  let carol: INodeService;
  let dave: INodeService;
  let roger: INodeService;

  before(async () => {
    carol = await RestServerNodeService.connect(
      env.carolUrl,
      logger.child({ testName, name: "Carl" }),
      carolEvts,
      getRandomIndex(),
    );
    expect(carol.signerAddress).to.be.a("string");
    expect(carol.publicIdentifier).to.be.a("string");

    dave = await RestServerNodeService.connect(
      env.daveUrl,
      logger.child({ testName, name: "Dave" }),
      daveEvts,
      getRandomIndex(),
    );
    expect(dave.signerAddress).to.be.a("string");
    expect(dave.publicIdentifier).to.be.a("string");

    roger = await RestServerNodeService.connect(env.rogerUrl, logger.child({ testName, name: "Roger" }));
    expect(roger.signerAddress).to.be.a("string");
    expect(roger.publicIdentifier).to.be.a("string");

    let tx = await wallet.sendTransaction({ to: carol.signerAddress, value: utils.parseEther("0.5") });
    await tx.wait();
    tx = await wallet.sendTransaction({ to: dave.signerAddress, value: utils.parseEther("0.5") });
    await tx.wait();
    tx = await wallet.sendTransaction({ to: roger.signerAddress, value: utils.parseEther("0.5") });
    await tx.wait();
  });

  it("roger should setup channels with carol and dave", async () => {
    let channelRes = await carol.requestSetup({
      aliceUrl: env.rogerUrl,
      aliceIdentifier: roger.publicIdentifier,
      bobIdentifier: carol.publicIdentifier,
      chainId,
      timeout: "10000",
    });
    let channel = channelRes.getValue();
    expect(channel.channelAddress).to.be.ok;
    const carolChannel = await carol.getStateChannel({ channelAddress: channel.channelAddress });
    let rogerChannel = await roger.getStateChannel({ channelAddress: channel.channelAddress });
    expect(carolChannel.getValue()).to.deep.eq(rogerChannel.getValue());

    channelRes = await dave.requestSetup({
      aliceUrl: env.rogerUrl,
      aliceIdentifier: roger.publicIdentifier,
      bobIdentifier: dave.publicIdentifier,
      chainId,
      timeout: "10000",
    });
    channel = channelRes.getValue();
    expect(channel.channelAddress).to.be.ok;
    const daveChannel = await dave.getStateChannel({ channelAddress: channel.channelAddress });
    rogerChannel = await roger.getStateChannel({ channelAddress: channel.channelAddress });
    expect(daveChannel.getValue()).to.deep.eq(rogerChannel.getValue());
  });

  it("carol can transfer ETH back and forth", () => {
    return new Promise(async resolve => {
      const assetId = constants.AddressZero;
      const depositAmt = utils.parseEther("0.25");
      const channelRes = await carol.getStateChannelByParticipants({
        alice: roger.publicIdentifier,
        bob: carol.publicIdentifier,
        chainId,
      });
      const channel = channelRes.getValue()!;

      const tx = await wallet.sendTransaction({ to: channel.channelAddress, value: depositAmt });
      await tx.wait();

      const depositRes = await carol.reconcileDeposit({
        assetId,
        channelAddress: channel.channelAddress,
      });
      const deposit = depositRes.getValue();

      expect(deposit.channelAddress).to.be.a("string");

      const NUM_PAYMENTS = 10;
      const preImages = {};

      const transferAmt = utils.parseEther("0.005");
      const carolChannelRes = await carol.getStateChannelByParticipants({
        alice: roger.publicIdentifier,
        bob: carol.publicIdentifier,
        chainId,
      });
      const carolChannel = carolChannelRes.getValue()!;

      const daveChannelRes = await dave.getStateChannelByParticipants({
        alice: roger.publicIdentifier,
        bob: dave.publicIdentifier,
        chainId,
      });
      const daveChannel = daveChannelRes.getValue()!;

      const preImage = getRandomBytes32();
      const lockHash = utils.soliditySha256(["bytes32"], [preImage]);
      const routingId = getRandomBytes32();
      preImages[routingId] = preImage;

      let paymentsReceived = 0;
      await carol.on(
        EngineEvents.CONDITIONAL_TRANSFER_CREATED,
        async data => {
          paymentsReceived += 1;
          logger.info(`Carol received transfer: ${data.transfer.meta?.routingId} NUM_PAYMENTS: ${paymentsReceived}`);
          if (paymentsReceived > NUM_PAYMENTS) {
            resolve();
          }
          // resolve transfer
          const routingId = (data.transfer.meta as RouterSchemas.RouterMeta).routingId;
          const preImage = preImages[routingId];
          await carol.resolveTransfer({
            channelAddress: carolChannel.channelAddress,
            transferResolver: {
              preImage,
            },
            transferId: data.transfer.transferId,
          });
          await delay(5000);

          // send transfer back
          const newPreImage = getRandomBytes32();
          const lockHash = utils.soliditySha256(["bytes32"], [newPreImage]);
          const newRoutingId = getRandomBytes32();
          preImages[newRoutingId] = newPreImage;

          const transferRes = await carol.conditionalTransfer({
            amount: transferAmt.toString(),
            assetId,
            channelAddress: carolChannel.channelAddress,
            type: TransferNames.HashlockTransfer,
            details: {
              lockHash,
              expiry: "0",
            },
            meta: {
              routingId: newRoutingId,
            },
            recipient: dave.publicIdentifier,
          });
          expect(transferRes.getError()).to.not.be.ok;
          logger.info(`Carol sent transfer to Dave: ${newRoutingId}`);
        },
        data => data.transfer.initiator !== carol.signerAddress,
      );

      await dave.on(
        EngineEvents.CONDITIONAL_TRANSFER_CREATED,
        async data => {
          logger.info(`Dave received transfer: ${data.transfer.meta?.routingId}`);
          // resolve transfer
          const routingId = (data.transfer.meta as RouterSchemas.RouterMeta).routingId;
          const preImage = preImages[routingId];
          await dave.resolveTransfer({
            channelAddress: daveChannel.channelAddress,
            transferResolver: {
              preImage,
            },
            transferId: data.transfer.transferId,
          });
          await delay(5000);

          // send transfer back
          const newPreImage = getRandomBytes32();
          const lockHash = utils.soliditySha256(["bytes32"], [newPreImage]);
          const newRoutingId = getRandomBytes32();
          preImages[newRoutingId] = newPreImage;

          const transferRes = await dave.conditionalTransfer({
            amount: transferAmt.toString(),
            assetId,
            channelAddress: daveChannel.channelAddress,
            type: TransferNames.HashlockTransfer,
            details: {
              lockHash,
              expiry: "0",
            },
            meta: {
              routingId: newRoutingId,
            },
            recipient: carol.publicIdentifier,
          });
          expect(transferRes.getError()).to.not.be.ok;
          logger.info(`Dave sent transfer to Carol: ${newRoutingId}`);
        },
        data => data.transfer.initiator !== dave.signerAddress,
      );

      const transferRes = await carol.conditionalTransfer({
        amount: transferAmt.toString(),
        assetId,
        channelAddress: carolChannel.channelAddress,
        type: TransferNames.HashlockTransfer,
        details: {
          lockHash,
          expiry: "0",
        },
        meta: {
          routingId,
        },
        recipient: dave.publicIdentifier,
      });
      expect(transferRes.getError()).to.not.be.ok;
    });
  });
});<|MERGE_RESOLUTION|>--- conflicted
+++ resolved
@@ -1,10 +1,5 @@
-<<<<<<< HEAD
-import { EngineEvents, RouterSchemas, TransferName, TransferNames } from "@connext/vector-types";
-import { IServerNodeService, RestServerNodeService, expect, getRandomBytes32, delay } from "@connext/vector-utils";
-=======
-import { EngineEvents, RouterSchemas, TransferName, INodeService } from "@connext/vector-types";
 import { RestServerNodeService, expect, getRandomBytes32, delay } from "@connext/vector-utils";
->>>>>>> f50dd6cc
+import { EngineEvents, RouterSchemas, TransferNames, INodeService } from "@connext/vector-types";
 import { Wallet, utils, providers, constants } from "ethers";
 import pino from "pino";
 
