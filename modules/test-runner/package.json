{
  "name": "@connext/vector-test-runner",
  "version": "0.0.1",
  "description": "",
  "main": "index.js",
  "scripts": {
    "build": "tsc -p tsconfig.json",
    "build-bundle": "webpack --config ops/webpack.config.js",
    "test": "bash ops/entry.sh",
    "load-test-cyclical": "ts-node ./src/load/start-cyclical.ts | pino-pretty -t",
    "load-test-concurrency": "ts-node ./src/load/start-concurrency.ts | pino-pretty -t",
    "load-test-channel-bandwidth": "ts-node ./src/load/start-channel-bandwidth.ts | pino-pretty -t"
  },
  "author": "",
  "license": "ISC",
  "dependencies": {
<<<<<<< HEAD
    "@connext/vector-merkle-tree": "0.1.4",
    "@ethereum-waffle/chai": "3.3.1",
    "@connext/vector-contracts": "0.3.0-dev.0",
    "@connext/vector-types": "0.3.0-dev.0",
    "@connext/vector-utils": "0.3.0-dev.0",
=======
    "@connext/vector-contracts": "0.2.5-beta.17",
    "@connext/vector-types": "0.2.5-beta.17",
    "@connext/vector-utils": "0.2.5-beta.17",
    "@ethereum-waffle/chai": "3.3.0",
>>>>>>> 7f57090b
    "@types/chai": "4.2.15",
    "@types/chai-as-promised": "7.1.3",
    "@types/chai-subset": "1.3.3",
    "@types/mocha": "8.2.1",
    "axios": "0.21.1",
    "babel-loader": "8.1.0",
    "copy-webpack-plugin": "6.2.1",
<<<<<<< HEAD
    "ethers": "5.1.4",
=======
    "ethers": "5.2.0",
>>>>>>> 7f57090b
    "evt": "1.9.12",
    "fastify": "3.13.0",
    "p-queue": "6.6.2",
    "ts-loader": "8.0.7",
    "ts-mocha": "8.0.0",
    "ts-node": "9.1.1",
    "typescript": "4.2.4",
    "webpack": "4.44.2",
    "webpack-cli": "4.1.0"
  },
  "devDependencies": {
    "pino-pretty": "4.6.0"
  }
}<|MERGE_RESOLUTION|>--- conflicted
+++ resolved
@@ -14,18 +14,11 @@
   "author": "",
   "license": "ISC",
   "dependencies": {
-<<<<<<< HEAD
     "@connext/vector-merkle-tree": "0.1.4",
     "@ethereum-waffle/chai": "3.3.1",
     "@connext/vector-contracts": "0.3.0-dev.0",
     "@connext/vector-types": "0.3.0-dev.0",
     "@connext/vector-utils": "0.3.0-dev.0",
-=======
-    "@connext/vector-contracts": "0.2.5-beta.17",
-    "@connext/vector-types": "0.2.5-beta.17",
-    "@connext/vector-utils": "0.2.5-beta.17",
-    "@ethereum-waffle/chai": "3.3.0",
->>>>>>> 7f57090b
     "@types/chai": "4.2.15",
     "@types/chai-as-promised": "7.1.3",
     "@types/chai-subset": "1.3.3",
@@ -33,11 +26,7 @@
     "axios": "0.21.1",
     "babel-loader": "8.1.0",
     "copy-webpack-plugin": "6.2.1",
-<<<<<<< HEAD
-    "ethers": "5.1.4",
-=======
     "ethers": "5.2.0",
->>>>>>> 7f57090b
     "evt": "1.9.12",
     "fastify": "3.13.0",
     "p-queue": "6.6.2",
