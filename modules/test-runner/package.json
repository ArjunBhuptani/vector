--- conflicted
+++ resolved
@@ -14,18 +14,11 @@
   "author": "",
   "license": "ISC",
   "dependencies": {
-<<<<<<< HEAD
-    "@connext/vector-contracts": "0.2.5-beta.21",
-    "@connext/vector-types": "0.2.5-beta.21",
-    "@connext/vector-utils": "0.2.5-beta.21",
-    "@ethereum-waffle/chai": "3.3.0",
-=======
     "@connext/vector-merkle-tree": "0.1.4",
     "@ethereum-waffle/chai": "3.3.1",
     "@connext/vector-contracts": "0.3.0-beta.2",
     "@connext/vector-types": "0.3.0-beta.2",
     "@connext/vector-utils": "0.3.0-beta.2",
->>>>>>> 9db1099b
     "@types/chai": "4.2.15",
     "@types/chai-as-promised": "7.1.3",
     "@types/chai-subset": "1.3.3",
