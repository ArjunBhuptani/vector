--- conflicted
+++ resolved
@@ -13,16 +13,10 @@
   "author": "",
   "license": "ISC",
   "dependencies": {
-<<<<<<< HEAD
     "@connext/vector-merkle-tree": "0.1.4",
-    "@connext/vector-contracts": "0.2.5-beta.1",
-    "@connext/vector-types": "0.2.5-beta.1",
-    "@connext/vector-utils": "0.2.5-beta.1",
-=======
     "@connext/vector-contracts": "0.2.5-beta.2",
     "@connext/vector-types": "0.2.5-beta.2",
     "@connext/vector-utils": "0.2.5-beta.2",
->>>>>>> 406fd36d
     "@ethereum-waffle/chai": "3.3.0",
     "@types/chai": "4.2.15",
     "@types/chai-as-promised": "7.1.3",
