--- conflicted
+++ resolved
@@ -14,20 +14,12 @@
   "author": "Arjun Bhuptani",
   "license": "MIT",
   "dependencies": {
-<<<<<<< HEAD
     "@connext/vector-merkle-tree": "0.1.4",
     "@ethersproject/abi": "5.1.2",
     "@ethersproject/bignumber": "5.1.1",
-    "@connext/vector-contracts": "0.2.5-beta.5",
-    "@connext/vector-types": "0.2.5-beta.5",
-    "@connext/vector-utils": "0.2.5-beta.5",
-=======
     "@connext/vector-contracts": "0.2.5-beta.13",
     "@connext/vector-types": "0.2.5-beta.13",
     "@connext/vector-utils": "0.2.5-beta.13",
-    "@ethersproject/abi": "5.1.0",
-    "@ethersproject/bignumber": "5.1.0",
->>>>>>> b9b6cd07
     "@ethersproject/constants": "5.1.0",
     "@ethersproject/contracts": "5.1.1",
     "@ethersproject/keccak256": "5.1.0",
