{
  "name": "@connext/vector-protocol",
<<<<<<< HEAD
  "version": "0.3.0-dev.0",
=======
  "version": "0.2.5-beta.17",
>>>>>>> 7f57090b
  "description": "",
  "main": "dist/vector.js",
  "types": "dist/vector.d.ts",
  "directories": {
    "test": "tests"
  },
  "scripts": {
    "build": "rm -rf dist && tsc",
    "test": "nyc ts-mocha --check-leaks --global wallet --exit --timeout 60000 --require src/testing/global-hooks.ts 'src/**/*.spec.ts'"
  },
  "author": "Arjun Bhuptani",
  "license": "MIT",
  "dependencies": {
<<<<<<< HEAD
    "@connext/vector-merkle-tree": "0.1.4",
    "@ethersproject/abi": "5.1.2",
    "@ethersproject/bignumber": "5.1.1",
    "@connext/vector-contracts": "0.3.0-dev.0",
    "@connext/vector-types": "0.3.0-dev.0",
    "@connext/vector-utils": "0.3.0-dev.0",
    "@ethersproject/constants": "5.1.0",
    "@ethersproject/contracts": "5.1.1",
    "@ethersproject/keccak256": "5.1.0",
    "@ethersproject/providers": "5.1.2",
    "@ethersproject/units": "5.1.0",
    "@ethersproject/wallet": "5.1.0",
    "@sinclair/typebox": "0.12.7",
    "ajv": "6.12.6",
    "ethers": "5.1.4",
=======
    "@connext/vector-contracts": "0.2.5-beta.17",
    "@connext/vector-types": "0.2.5-beta.17",
    "@connext/vector-utils": "0.2.5-beta.17",
    "@ethersproject/abi": "5.2.0",
    "@ethersproject/bignumber": "5.2.0",
    "@ethersproject/constants": "5.2.0",
    "@ethersproject/contracts": "5.2.0",
    "@ethersproject/keccak256": "5.2.0",
    "@ethersproject/providers": "5.2.0",
    "@ethersproject/units": "5.2.0",
    "@ethersproject/wallet": "5.2.0",
    "@sinclair/typebox": "0.12.7",
    "ajv": "6.12.6",
    "ethers": "5.2.0",
>>>>>>> 7f57090b
    "evt": "1.9.12",
    "fastq": "1.11.0",
    "pino": "6.11.1",
    "tty": "1.0.1"
  },
  "devDependencies": {
    "@types/chai": "4.2.15",
    "@types/chai-as-promised": "7.1.3",
    "@types/chai-subset": "1.3.3",
    "@types/mocha": "8.2.1",
    "@types/pino": "6.3.6",
    "chai": "4.3.1",
    "chai-as-promised": "7.1.1",
    "mocha": "8.3.0",
    "nyc": "15.1.0",
    "pino-pretty": "4.6.0",
    "sinon": "10.0.0",
    "ts-mocha": "8.0.0",
    "typescript": "4.2.4"
  }
}<|MERGE_RESOLUTION|>--- conflicted
+++ resolved
@@ -1,10 +1,6 @@
 {
   "name": "@connext/vector-protocol",
-<<<<<<< HEAD
   "version": "0.3.0-dev.0",
-=======
-  "version": "0.2.5-beta.17",
->>>>>>> 7f57090b
   "description": "",
   "main": "dist/vector.js",
   "types": "dist/vector.d.ts",
@@ -18,26 +14,10 @@
   "author": "Arjun Bhuptani",
   "license": "MIT",
   "dependencies": {
-<<<<<<< HEAD
     "@connext/vector-merkle-tree": "0.1.4",
-    "@ethersproject/abi": "5.1.2",
-    "@ethersproject/bignumber": "5.1.1",
     "@connext/vector-contracts": "0.3.0-dev.0",
     "@connext/vector-types": "0.3.0-dev.0",
     "@connext/vector-utils": "0.3.0-dev.0",
-    "@ethersproject/constants": "5.1.0",
-    "@ethersproject/contracts": "5.1.1",
-    "@ethersproject/keccak256": "5.1.0",
-    "@ethersproject/providers": "5.1.2",
-    "@ethersproject/units": "5.1.0",
-    "@ethersproject/wallet": "5.1.0",
-    "@sinclair/typebox": "0.12.7",
-    "ajv": "6.12.6",
-    "ethers": "5.1.4",
-=======
-    "@connext/vector-contracts": "0.2.5-beta.17",
-    "@connext/vector-types": "0.2.5-beta.17",
-    "@connext/vector-utils": "0.2.5-beta.17",
     "@ethersproject/abi": "5.2.0",
     "@ethersproject/bignumber": "5.2.0",
     "@ethersproject/constants": "5.2.0",
@@ -49,7 +29,6 @@
     "@sinclair/typebox": "0.12.7",
     "ajv": "6.12.6",
     "ethers": "5.2.0",
->>>>>>> 7f57090b
     "evt": "1.9.12",
     "fastq": "1.11.0",
     "pino": "6.11.1",
