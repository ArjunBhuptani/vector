--- conflicted
+++ resolved
@@ -1,10 +1,6 @@
 {
   "name": "@connext/vector-protocol",
-<<<<<<< HEAD
-  "version": "0.0.36",
-=======
   "version": "0.0.40",
->>>>>>> 76e98104
   "description": "",
   "main": "dist/vector.js",
   "types": "dist/vector.d.ts",
@@ -18,16 +14,6 @@
   "author": "Arjun Bhuptani",
   "license": "MIT",
   "dependencies": {
-<<<<<<< HEAD
-    "@connext/vector-contracts": "0.0.36",
-    "@connext/vector-types": "0.0.36",
-    "@connext/vector-utils": "0.0.36",
-    "@ethersproject/abi": "5.0.8",
-    "@ethersproject/bignumber": "5.0.10",
-    "@ethersproject/constants": "5.0.6",
-    "@ethersproject/contracts": "5.0.7",
-    "@ethersproject/keccak256": "5.0.5",
-=======
     "@connext/vector-contracts": "0.0.40",
     "@connext/vector-types": "0.0.40",
     "@connext/vector-utils": "0.0.40",
@@ -36,7 +22,6 @@
     "@ethersproject/constants": "5.0.7",
     "@ethersproject/contracts": "5.0.8",
     "@ethersproject/keccak256": "5.0.6",
->>>>>>> 76e98104
     "@ethersproject/providers": "5.0.15",
     "@ethersproject/units": "5.0.8",
     "@ethersproject/wallet": "5.0.9",
