import {
  UpdateType,
  ChannelUpdate,
  FullChannelState,
  Result,
  IChannelSigner,
  UpdateParams,
  OutboundChannelUpdateError,
  InboundChannelUpdateError,
  IVectorChainReader,
  Values,
  FullTransferState,
  ValidationError,
  CreateUpdateDetails,
  ResolveUpdateDetails,
  IExternalValidation,
  Balance,
  MINIMUM_CHANNEL_TIMEOUT,
  MINIMUM_TRANSFER_TIMEOUT,
  MAXIMUM_CHANNEL_TIMEOUT,
  MAXIMUM_TRANSFER_TIMEOUT,
  UpdateParamsMap,
  TSetupUpdateDetails,
  TDepositUpdateDetails,
  TCreateUpdateDetails,
  TResolveUpdateDetails,
  SetupUpdateDetails,
} from "@connext/vector-types";
import {
  getSignerAddressFromPublicIdentifier,
  getTransferId,
  hashCoreTransferState,
  hashTransferState,
  safeJsonStringify,
} from "@connext/vector-utils";
import { keccak256 } from "@ethersproject/keccak256";
import { isAddress } from "@ethersproject/address";
import { BigNumber } from "@ethersproject/bignumber";
import MerkleTree from "merkletreejs";

import { applyUpdate } from "./update";
import {
  generateSignedChannelCommitment,
  getUpdatedChannelBalance,
  reconcileDeposit,
  validateChannelUpdateSignatures,
  validateSchema,
} from "./utils";

// This function performs all update *initiator* side validation
// and is called from within the `sync.outbound` function.
// It will return the valid previous state, as well as the valid parameters.
// NOTE: the presence and validity of the values within the parameters should
// be asserted before the operation is put under lock via schema definitions.
type OutboundValidationResult = Result<undefined, OutboundChannelUpdateError>;
export async function validateUpdateParams<T extends UpdateType = any>(
  signer: IChannelSigner,
  chainReader: IVectorChainReader,
  externalValidationService: IExternalValidation,
  params: UpdateParams<T>,
  previousState: FullChannelState | undefined, // Undefined IFF setup
  activeTransfers: FullTransferState[] | undefined, // Defined IFF create/resolve
  transfer: FullTransferState | undefined, // Defined IFF resolve
): Promise<OutboundValidationResult> {
  // Create a helper to handle errors properly
  const handleError = (
    validationError: Values<typeof ValidationError.reasons>,
    state: FullChannelState | undefined = previousState,
    context: any = {},
  ): OutboundValidationResult => {
    return Result.fail(
      new OutboundChannelUpdateError(validationError, params, state, {
        ...context,
      }),
    );
  };

  // Make sure previous state exists if not setup
  if (params.type !== UpdateType.setup && !previousState) {
    return handleError(ValidationError.reasons.ChannelNotFound);
  }

  // Make sure that if it is create or resolve, there are active transfers
  // provided to fn
  const isTransferUpdate = params.type === UpdateType.create || params.type === UpdateType.resolve;
  if (isTransferUpdate && !activeTransfers) {
    return handleError(ValidationError.reasons.NoActiveTransfers);
  }

  // Make sure transfer is provided if resolving
  if (params.type === UpdateType.resolve && !transfer) {
    return handleError(ValidationError.reasons.TransferNotFound);
  }

  // TODO: add in resuming from dispute
  if (previousState?.inDispute ?? false) {
    return handleError(ValidationError.reasons.InDispute);
  }

  const { type, channelAddress, details } = params;

  switch (type) {
    case UpdateType.setup: {
      const { counterpartyIdentifier, timeout, networkContext } = details as UpdateParamsMap[typeof UpdateType.setup];
      // Should not have a previous state with that multisig
      if (previousState) {
        return handleError(ValidationError.reasons.ChannelAlreadySetup);
      }

      // Make sure the calculated channel address is the same as the one
      // derived from chain
      const calculated = await chainReader.getChannelAddress(
        signer.publicIdentifier,
        counterpartyIdentifier,
        networkContext.channelFactoryAddress,
        networkContext.chainId,
      );
      if (calculated.isError) {
        return handleError(calculated.getError()!.message);
      }
      if (channelAddress !== calculated.getValue()) {
        return handleError(ValidationError.reasons.InvalidChannelAddress);
      }

      // TODO: should we validate the transfer registry somehow? (i.e. fetching transfers)

      // Make sure the timeout is valid:
      // - should be above min (24hrs)
      // - should be below max (96hrs)
      const timeoutBN = BigNumber.from(timeout);
      if (timeoutBN.lt(MINIMUM_CHANNEL_TIMEOUT)) {
        return handleError(ValidationError.reasons.ShortChannelTimeout);
      }
      if (timeoutBN.gt(MAXIMUM_CHANNEL_TIMEOUT)) {
        return handleError(ValidationError.reasons.LongChannelTimeout);
      }

      // counterpartyIdentifier structure is already validated at
      // API level, so ensure this is not a channel with yourself
      if (counterpartyIdentifier === signer.publicIdentifier) {
        return handleError(ValidationError.reasons.InvalidCounterparty);
      }

      // TODO: ideally should only allow one channel per participant/chain set,
      // but currently there is no store-service passed into this function
      break;
    }

    case UpdateType.deposit: {
      const { assetId } = details as UpdateParamsMap[typeof UpdateType.deposit];

      if (!isAddress(assetId)) {
        return handleError(ValidationError.reasons.InvalidAssetId);
      }

      // Make sure that the array values all have the same length
      // TODO: is this the best place for this? (this *is* where new array
      // values would be added)
      const length = previousState!.assetIds.length;
      if (
        previousState!.defundNonces.length !== length ||
        previousState!.balances.length !== length ||
        previousState!.processedDepositsA.length !== length ||
        previousState!.processedDepositsB.length !== length
      ) {
        return handleError(ValidationError.reasons.InvalidArrayLength);
      }

      break;
    }

    case UpdateType.create: {
      const {
        balance,
        assetId,
        transferDefinition,
        transferInitialState,
        timeout,
      } = details as UpdateParamsMap[typeof UpdateType.create];

      // Make sure the active transfers array is present
      if (!activeTransfers) {
        return handleError(ValidationError.reasons.NoActiveTransfers);
      }

      // Verify the assetId is in the channel (and get index)
      const assetIdx = previousState!.assetIds.findIndex((a) => a === assetId);
      if (assetIdx < 0) {
        return handleError(ValidationError.reasons.AssetNotFound);
      }

      // Verify there is sufficient balance of the asset to create transfer
      const isAlice = signer.address === previousState!.alice;
      const signerBalance = BigNumber.from(previousState!.balances[assetIdx].amount[isAlice ? 0 : 1]);
      const counterpartyBalance = BigNumber.from(previousState!.balances[assetIdx].amount[isAlice ? 1 : 0]);
      if (signerBalance.lt(balance.amount[0]) || counterpartyBalance.lt(balance.amount[1])) {
        return handleError(ValidationError.reasons.InsufficientFunds);
      }

      // Verify timeout is valid:
      // - must be above min
      // - must be below max
      // - must be below channel timeout
      const timeoutBN = BigNumber.from(timeout);
      if (timeoutBN.gte(previousState!.timeout)) {
        return handleError(ValidationError.reasons.TransferTimeoutAboveChannel);
      }
      if (timeoutBN.lt(MINIMUM_TRANSFER_TIMEOUT)) {
        return handleError(ValidationError.reasons.TransferTimeoutBelowMin);
      }
      if (timeoutBN.gt(MAXIMUM_TRANSFER_TIMEOUT)) {
        return handleError(ValidationError.reasons.TransferTimeoutAboveMax);
      }

      // Verify initial state is valid onchain
      const validRes = await chainReader.create(
        transferInitialState,
        balance,
        transferDefinition,
        previousState!.networkContext.transferRegistryAddress,
        previousState!.networkContext.chainId,
      );
      if (validRes.isError) {
        return handleError(validRes.getError()!.message);
      }
      if (!validRes.getValue()) {
        return handleError(ValidationError.reasons.InvalidInitialState);
      }

      break;
    }

    case UpdateType.resolve: {
      const { transferId, transferResolver } = details as UpdateParamsMap[typeof UpdateType.resolve];

      // Make sure the active transfers array is present
      if (!activeTransfers) {
        return handleError(ValidationError.reasons.NoActiveTransfers);
      }

      // Make sure the transfer is present
      if (!transfer || transfer.transferId !== transferId) {
        return handleError(ValidationError.reasons.TransferNotFound);
      }

      // Make sure the transfer is active
      if (activeTransfers.findIndex((t) => t.transferId === transferId) < 0) {
        return handleError(ValidationError.reasons.TransferNotActive);
      }

      // Make sure transfer resolver is an object
      if (typeof transferResolver !== "object") {
        return handleError(ValidationError.reasons.InvalidResolver);
      }

      break;
    }

    default: {
      return handleError(ValidationError.reasons.UnrecognizedType);
    }
  }

  // Perform external validation
  const externalRes = await externalValidationService.validateOutbound(params, previousState, transfer);
  if (externalRes.isError) {
    return handleError(externalRes.getError()!.message);
  }

  return Result.ok(undefined);
}

// This function performs all update validation when you are receiving
// a proposed update in `sync.inbound` and `sync.outbound` when you
// are behind and have proposed an update. It will validate + apply the
// update, returning the signed commitment and updated values

// NOTE: NONE of the parameters here should be assumed valid, since
// this information is passed over the wire and is not validated
// using the defined schemas. Additionally, this function is called
// by `sync.inbound` (primarily), which is registered on a messaging
// callback.
export async function validateAndApplyInboundUpdate<T extends UpdateType = any>(
  chainReader: IVectorChainReader,
  externalValidation: IExternalValidation,
  signer: IChannelSigner,
  update: ChannelUpdate<T>,
  previousState: FullChannelState | undefined,
  activeTransfers: FullTransferState[] | undefined,
  transfer: FullTransferState | undefined,
): Promise<
  Result<
    {
      updatedChannel: FullChannelState<T>;
      updatedActiveTransfers?: FullTransferState[];
      updatedTransfer?: FullTransferState;
    },
    InboundChannelUpdateError
  >
> {
<<<<<<< HEAD
  // Validate + apply the update
  const res = await validateAndApplyChannelUpdate(
    update,
    previousState,
    storeService,
    chainReader,
    externalValidation,
    signer,
  );
  if (res.isError) {
    return Result.fail(res.getError()!);
=======
  // Apply update and validate signatures before validating the actual update.
  // By doing it in this order, we can exit early if both signatures on the
  // update are present and valid

  // Apply the proposed update
  let finalTransferBalance: Balance | undefined = undefined;
  if (update.type === UpdateType.resolve) {
    // Resolve updates require the final transfer balance from the chainReader
    const transferBalanceResult = await chainReader.resolve(
      { ...transfer!, transferResolver: (update.details as ResolveUpdateDetails).transferResolver },
      previousState!.networkContext.chainId,
    );

    if (transferBalanceResult.isError) {
      return Result.fail(
        new InboundChannelUpdateError(transferBalanceResult.getError()!.message as any, update, previousState),
      );
    }
    finalTransferBalance = transferBalanceResult.getValue();
>>>>>>> 44d7bd33
  }

  const applyRes = await applyUpdate(update, previousState, activeTransfers, finalTransferBalance);
  if (applyRes.isError) {
    return Result.fail(applyRes.getError()!);
  }

  const { updatedChannel, updatedTransfer, updatedActiveTransfers } = applyRes.getValue();

  // Check the signatures
  const doubleSigned = update.aliceSignature && update.bobSignature;
  const sigRes = await validateChannelUpdateSignatures(
    updatedChannel,
    update.aliceSignature,
    update.bobSignature,
    doubleSigned ? "both" : signer.address === updatedChannel.bob ? "alice" : "bob",
  );
  if (sigRes.isError) {
    return Result.fail(
      new InboundChannelUpdateError(InboundChannelUpdateError.reasons.BadSignatures, update, updatedChannel, {
        error: sigRes.getError().message,
      }),
    );
  }

  // If the update is double signed, return without further validation
  if (doubleSigned) {
    return Result.ok({
      updatedChannel: {
        ...updatedChannel,
        latestUpdate: {
          ...updatedChannel.latestUpdate,
          aliceSignature: update.aliceSignature,
          bobSignature: update.bobSignature,
        },
      },
      updatedActiveTransfers,
      updatedTransfer,
    });
  }

  // Validate the update before adding signature
  const res = await validateAndApplyChannelUpdate(
    chainReader,
    externalValidation,
    update,
    previousState,
    activeTransfers,
    transfer,
  );
  if (res.isError) {
    return Result.fail(res.getError()!);
  }

  // Generate the cosigned commitment
  const signedRes = await generateSignedChannelCommitment(
    updatedChannel,
    signer,
    update.aliceSignature,
    update.bobSignature,
  );
  if (signedRes.isError) {
    return Result.fail(new InboundChannelUpdateError(signedRes.getError()?.message as any, update, updatedChannel));
  }
  const signed = signedRes.getValue();

  // Add the signature to the state
  const signedNextState = {
    ...updatedChannel,
    latestUpdate: {
      ...updatedChannel.latestUpdate,
      aliceSignature: signed.aliceSignature,
      bobSignature: signed.bobSignature,
    },
  };

  // Return the validated update, resultant state, double signed
  // commitment, and the transfer data
  return Result.ok({ updatedChannel: signedNextState, updatedActiveTransfers, updatedTransfer });
}

// This function will take in a requested update from the counterparty,
// validate it, and apply it.
type InboundValidationResult = Result<void, InboundChannelUpdateError>;
async function validateAndApplyChannelUpdate<T extends UpdateType>(
<<<<<<< HEAD
  proposedUpdate: ChannelUpdate<T>,
  previousState: FullChannelState | undefined,
  storeService: IVectorStore,
  chainReader: IVectorChainReader,
  externalValidation: IExternalValidation,
  signer: IChannelSigner,
=======
  chainReader: IVectorChainReader,
  externalValidation: IExternalValidation,
  counterpartyUpdate: ChannelUpdate<T>,
  previousState: FullChannelState | undefined,
  activeTransfers: FullTransferState[] | undefined,
  transfer: FullTransferState | undefined,
>>>>>>> 44d7bd33
): Promise<InboundValidationResult> {
  // Create a helper to handle errors properly
  const returnError = (
    validationError: Values<typeof ValidationError.reasons>,
    state: FullChannelState | undefined = previousState,
    context: any = {},
  ): InboundValidationResult => {
    return Result.fail(
      new InboundChannelUpdateError(InboundChannelUpdateError.reasons.InboundValidationFailed, proposedUpdate, state, {
        error: validationError,
        ...context,
      }),
    );
  };

  // Must have previous state if not setup
  if (!previousState && proposedUpdate.type !== UpdateType.setup) {
    return returnError(InboundChannelUpdateError.reasons.ChannelNotFound);
  }

  // TODO: dispute recovery
  if (previousState && previousState.inDispute) {
    return returnError(ValidationError.reasons.InDispute);
  }

<<<<<<< HEAD
  // If the previous state is undefined here, it must be a setup update. This
  // means the person performing the inbound validation will always be bob in
  // the channel
  const isAlice = signer.publicIdentifier === previousState?.aliceIdentifier;

  const { channelAddress, details, type, fromIdentifier, toIdentifier, nonce, balance, assetId } = proposedUpdate;

  // Get the active transfers for the channel
  // TODO: change API of this function to extract values from store properly
  // in the sync function where the previous state is pulled
  let activeTransfers: FullTransferState[] | undefined;
  let storedTransfer: FullTransferState | undefined;
  let storeMethod = "getActiveTransfers";
  const isTransferUpdate = type === UpdateType.create || type === UpdateType.resolve;
  try {
    storeMethod = "getActiveTransfers";
    activeTransfers = isTransferUpdate ? await storeService.getActiveTransfers(channelAddress) : undefined;
    storeMethod = "getTransferState";
    storedTransfer = isTransferUpdate
      ? await storeService.getTransferState((details as CreateUpdateDetails | ResolveUpdateDetails).transferId)
      : undefined;
  } catch (e) {
    return returnError(ValidationError.reasons.StoreFailure, previousState, {
      error: e.message,
      storeMethod,
    });
  }
=======
  const { channelAddress, details, type } = counterpartyUpdate;
>>>>>>> 44d7bd33

  // Ensure the toIdentifier is ours
  if (signer.publicIdentifier !== toIdentifier) {
    return returnError(ValidationError.reasons.InvalidToIdentifier);
  }

  if (fromIdentifier === signer.publicIdentifier) {
    return returnError(ValidationError.reasons.InvalidCounterparty);
  }

  // Ensure the fromIdentifier is the counterparties
  if (previousState && fromIdentifier !== previousState[isAlice ? "bobIdentifier" : "aliceIdentifier"]) {
    return returnError(ValidationError.reasons.InvalidToIdentifier);
  }

  // Ensure the nonce == previousState.nonce + 1
  const stateNonce = previousState?.nonce ?? 0;
  if (nonce !== stateNonce + 1) {
    return returnError(ValidationError.reasons.InvalidUpdateNonce);
  }

  // Signature verification done after update applied in calling function

  // Perform update-type specific validation

<<<<<<< HEAD
  // You will need the final transfer balance when applying the
  // resolve update. See note in `applyUpdate`.
  let finalTransferBalance: Balance | undefined = undefined;
=======
>>>>>>> 44d7bd33
  switch (type) {
    case UpdateType.setup: {
      // Verify details are properly structured
      const invalid = validateSchema(details, TSetupUpdateDetails);
      if (invalid) {
        return returnError(ValidationError.reasons.MalformedDetails, previousState, { invalid });
      }

      const { networkContext, timeout } = details as SetupUpdateDetails;

      // Should not have a previous state with that multisig
      if (previousState) {
        return returnError(ValidationError.reasons.ChannelAlreadySetup);
      }

      // Ensure the channelAddress is correctly generated
      const calculated = await chainReader.getChannelAddress(
        signer.publicIdentifier,
        fromIdentifier,
        networkContext.channelFactoryAddress,
        networkContext.chainId,
      );
      if (calculated.isError) {
        return returnError(calculated.getError()!.message);
      }
      if (channelAddress !== calculated.getValue()) {
        return returnError(ValidationError.reasons.InvalidChannelAddress);
      }

      // Make sure the timeout is valid:
      // - should be above min (24hrs)
      // - should be below max (96hrs)
      const timeoutBN = BigNumber.from(timeout);
      if (timeoutBN.lt(MINIMUM_CHANNEL_TIMEOUT)) {
        return returnError(ValidationError.reasons.ShortChannelTimeout);
      }
      if (timeoutBN.gt(MAXIMUM_CHANNEL_TIMEOUT)) {
        return returnError(ValidationError.reasons.LongChannelTimeout);
      }

      break;
    }

    case UpdateType.deposit: {
      // Verify details are properly structured
      const invalid = validateSchema(details, TDepositUpdateDetails);
      if (invalid) {
        return returnError(ValidationError.reasons.MalformedDetails, previousState, { invalid });
      }

      // Make sure that the array values all have the same length
      // TODO: is this the best place for this? (this *is* where new array
      // values would be added)
      const length = previousState!.assetIds.length;
      if (
        previousState!.defundNonces.length !== length ||
        previousState!.balances.length !== length ||
        previousState!.processedDepositsA.length !== length ||
        previousState!.processedDepositsB.length !== length
      ) {
        return returnError(ValidationError.reasons.InvalidArrayLength);
      }

      // Ensure the balance has been correctly reconciled
      const idx = previousState!.assetIds.includes(assetId)
        ? previousState!.assetIds.findIndex((a) => a === assetId)
        : previousState!.assetIds.length;

      const reconcileRes = await reconcileDeposit(
        channelAddress,
        previousState!.networkContext.chainId,
        previousState!.balances[idx] ?? { to: [previousState!.alice, previousState!.bob], amount: ["0", "0"] },
        previousState!.processedDepositsA[idx] ?? "0",
        previousState!.processedDepositsB[idx] ?? "0",
        assetId,
        chainReader,
      );

      if (reconcileRes.isError) {
        return returnError(reconcileRes.getError()!.message);
      }

      if (safeJsonStringify(balance) !== safeJsonStringify(reconcileRes.getValue())) {
        return returnError(ValidationError.reasons.ImproperlyReconciled);
      }
      break;
    }

    case UpdateType.create: {
      // Verify details are properly structured
      const invalid = validateSchema(details, TCreateUpdateDetails);
      if (invalid) {
        return returnError(ValidationError.reasons.MalformedDetails, previousState, { invalid });
      }
      const {
        transferId,
        balance: transferBalance,
        transferDefinition,
        transferTimeout,
        transferInitialState,
        transferEncodings,
        merkleProofData,
        merkleRoot,
        meta,
      } = details as CreateUpdateDetails;

      // Should not have transfer
      if (storedTransfer) {
        return returnError(ValidationError.reasons.DuplicateTransferId, previousState, {
          transferId: storedTransfer.transferId,
        });
      }

      // Get the registry info
      const registryInfo = await chainReader.getRegisteredTransferByDefinition(
        transferDefinition,
        previousState!.networkContext.transferRegistryAddress,
        previousState!.networkContext!.chainId,
      );
      if (registryInfo.isError) {
        return returnError(registryInfo.getError()!.message);
      }

      // Ensure correct encodings
      const { stateEncoding, resolverEncoding } = registryInfo.getValue();
      if (stateEncoding !== transferEncodings[0] || resolverEncoding !== transferEncodings[1]) {
        return returnError(ValidationError.reasons.InvalidTransferEncodings, previousState, {
          transferEncodings,
          stateEncoding,
          resolverEncoding,
        });
      }

      // Ensure the transferId is properly calculated
      const calculated = getTransferId(
        previousState!.channelAddress,
        previousState!.nonce.toString(),
        transferDefinition,
        transferTimeout,
      );
      if (calculated !== transferId) {
        return returnError(ValidationError.reasons.MiscalculatedTransferId, previousState, { transferId, calculated });
      }

      // Verify timeout is valid:
      // - must be above min
      // - must be below max
      // - must be below channel timeout
      const timeoutBN = BigNumber.from(transferTimeout);
      if (timeoutBN.gte(previousState!.timeout)) {
        return returnError(ValidationError.reasons.TransferTimeoutAboveChannel);
      }
      if (timeoutBN.lt(MINIMUM_TRANSFER_TIMEOUT)) {
        return returnError(ValidationError.reasons.TransferTimeoutBelowMin);
      }
      if (timeoutBN.gt(MAXIMUM_TRANSFER_TIMEOUT)) {
        return returnError(ValidationError.reasons.TransferTimeoutAboveMax);
      }

      // Verify initial state is valid onchain
      const validRes = await chainReader.create(
        transferInitialState,
        transferBalance,
        transferDefinition,
        previousState!.networkContext.transferRegistryAddress,
        previousState!.networkContext.chainId,
      );
      if (validRes.isError) {
        return returnError(validRes.getError()!.message);
      }
      if (!validRes.getValue()) {
        return returnError(ValidationError.reasons.InvalidInitialState);
      }

      // Verify the assetId is in the channel (and get index)
      const assetIdx = previousState!.assetIds.findIndex((a) => a === assetId);
      if (assetIdx < 0) {
        return returnError(ValidationError.reasons.AssetNotFound);
      }

      // Verify there is sufficient balance of the asset to create transfer
      const isAlice = signer.address === previousState!.alice;
      const signerBalance = BigNumber.from(previousState!.balances[assetIdx].amount[isAlice ? 0 : 1]);
      const counterpartyBalance = BigNumber.from(previousState!.balances[assetIdx].amount[isAlice ? 1 : 0]);
      if (signerBalance.lt(balance.amount[1]) || counterpartyBalance.lt(balance.amount[0])) {
        return returnError(ValidationError.reasons.InsufficientFunds);
      }

      // Verify the update balance is correct
      const calculatedBalance = getUpdatedChannelBalance(
        UpdateType.create,
        assetId,
        transferBalance,
        previousState!,
        getSignerAddressFromPublicIdentifier(fromIdentifier),
      );
      if (safeJsonStringify(calculatedBalance) !== safeJsonStringify(balance)) {
        return returnError(ValidationError.reasons.MiscalculatedChannelBalance);
      }

      // Update the active transfers
      const transfer: FullTransferState = {
        balance: transferBalance,
        assetId,
        transferId,
        channelAddress,
        transferDefinition,
        transferEncodings,
        transferTimeout,
        initialStateHash: hashTransferState(transferInitialState, stateEncoding),
        transferState: transferInitialState,
        channelFactoryAddress: previousState!.networkContext.channelFactoryAddress,
        chainId: previousState!.networkContext.chainId,
        transferResolver: undefined,
        initiator: signer.address === previousState!.alice ? previousState!.bob : previousState!.alice,
        responder: signer.address,
        meta,
        inDispute: false,
      };

      // Recreate the merkle tree
      const transferHash = hashCoreTransferState(transfer);
      const updatedTransfers = [...activeTransfers!, transfer];
      const hashes = updatedTransfers.map((state) => {
        return hashCoreTransferState(state);
      });
      const merkle = new MerkleTree(hashes, keccak256);

      // Ensure the merkleProofData is correct
      if (merkle.getHexProof(Buffer.from(transferHash)) !== merkleProofData) {
        return returnError(ValidationError.reasons.MiscalculatedMerkleProof, previousState, {
          active: updatedTransfers.map((t) => t.transferId),
          transferId,
        });
      }

      // Ensure the same merkleRoot is generated
      if (merkleRoot !== merkle.getHexRoot()) {
        return returnError(ValidationError.reasons.MiscalculatedMerkleRoot, previousState, {
          active: updatedTransfers.map((t) => t.transferId),
        });
      }
      break;
    }

    case UpdateType.resolve: {
      // Verify details are properly structured
      const invalid = validateSchema(details, TResolveUpdateDetails);
      if (invalid) {
        return returnError(ValidationError.reasons.MalformedDetails, previousState, { invalid });
      }
      const { transferId, transferResolver, transferDefinition, merkleRoot } = details as ResolveUpdateDetails;

      // Ensure transfer exists in store / retrieve for validation
<<<<<<< HEAD
      if (!storedTransfer) {
=======
      if (!transfer) {
>>>>>>> 44d7bd33
        return returnError(ValidationError.reasons.TransferNotFound);
      }

      // Ensure transfer definition is correct
      if (transferDefinition !== storedTransfer.transferDefinition) {
        return returnError(ValidationError.reasons.InvalidTransferDefinition, previousState, {
          transferDefinition,
          storedTransferDefinition: storedTransfer.transferDefinition,
          transferId,
        });
      }

      // Ensure update.assetId == transfer.assetId
      if (assetId !== storedTransfer.assetId) {
        return returnError(ValidationError.reasons.InvalidAssetId, previousState, {
          assetId,
          stored: storedTransfer.assetId,
        });
      }

      // Ensure the transfer is active
<<<<<<< HEAD
      const transferIdx = activeTransfers!.findIndex((t) => t.transferId === transferId);
      if (transferIdx < 0) {
=======
      if (!activeTransfers!.find((t) => t.transferId === transferId)) {
>>>>>>> 44d7bd33
        return returnError(ValidationError.reasons.TransferNotActive, previousState, {
          activeTransfers: activeTransfers!.map((t) => t.transferId).join(","),
        });
      }

<<<<<<< HEAD
      // Get the final transfer balance from contract
      // TODO: add bytecode
      const transferBalanceResult = await chainReader.resolve(
        { ...storedTransfer, transferResolver },
        previousState!.networkContext.chainId,
      );
      if (transferBalanceResult.isError) {
        return returnError(transferBalanceResult.getError()!.message);
      }
      finalTransferBalance = transferBalanceResult.getValue();

      // Verify the update balance is correct
      const calculatedBalance = getUpdatedChannelBalance(
        UpdateType.resolve,
        assetId,
        finalTransferBalance,
        previousState!,
        storedTransfer.initiator,
      );
      if (safeJsonStringify(calculatedBalance) !== safeJsonStringify(balance)) {
        return returnError(ValidationError.reasons.MiscalculatedChannelBalance);
      }
=======
      // Ensure the transfer exists within the active transfers

      // Ensure the initiators transfer information is the same as ours:
      // - transferDefintion
      // - transferEncodings

      // Verify the balance is the same from update initiator
      // and chain service
>>>>>>> 44d7bd33

      // Recreate the merkle tree + verify root
      const updatedTransfers = activeTransfers!.filter((t) => t.transferId === transferId);
      const hashes = updatedTransfers.map((state) => {
        return hashCoreTransferState(state);
      });
      const merkle = new MerkleTree(hashes, keccak256);

      // Ensure the same merkleRoot is generated
      if (merkleRoot !== merkle.getHexRoot()) {
        return returnError(ValidationError.reasons.MiscalculatedMerkleRoot, previousState, {
          active: updatedTransfers.map((t) => t.transferId),
        });
      }

      break;
    }
    default: {
      return returnError(ValidationError.reasons.BadUpdateType);
    }
  }

  // All default validation is performed, now perform external validation
<<<<<<< HEAD
  const externalRes = await externalValidation.validateInbound(proposedUpdate, previousState, storedTransfer);
=======
  const externalRes = await externalValidation.validateInbound(counterpartyUpdate, previousState, transfer);
>>>>>>> 44d7bd33
  if (externalRes.isError) {
    return returnError(ValidationError.reasons.ExternalValidationFailed, previousState, {
      validationError: externalRes.getError()!.message,
    });
  }

<<<<<<< HEAD
  // Apply the update
  const applyRes = await applyUpdate(proposedUpdate, previousState, activeTransfers, finalTransferBalance);
  if (applyRes.isError) {
    // Returns an inbound channel error, so don't use helper to preserve
    // apply error
    return Result.fail(applyRes.getError()!);
  }
  return Result.ok(applyRes.getValue());
=======
  return Result.ok(undefined);
>>>>>>> 44d7bd33
}<|MERGE_RESOLUTION|>--- conflicted
+++ resolved
@@ -298,19 +298,6 @@
     InboundChannelUpdateError
   >
 > {
-<<<<<<< HEAD
-  // Validate + apply the update
-  const res = await validateAndApplyChannelUpdate(
-    update,
-    previousState,
-    storeService,
-    chainReader,
-    externalValidation,
-    signer,
-  );
-  if (res.isError) {
-    return Result.fail(res.getError()!);
-=======
   // Apply update and validate signatures before validating the actual update.
   // By doing it in this order, we can exit early if both signatures on the
   // update are present and valid
@@ -330,7 +317,6 @@
       );
     }
     finalTransferBalance = transferBalanceResult.getValue();
->>>>>>> 44d7bd33
   }
 
   const applyRes = await applyUpdate(update, previousState, activeTransfers, finalTransferBalance);
@@ -416,21 +402,13 @@
 // validate it, and apply it.
 type InboundValidationResult = Result<void, InboundChannelUpdateError>;
 async function validateAndApplyChannelUpdate<T extends UpdateType>(
-<<<<<<< HEAD
-  proposedUpdate: ChannelUpdate<T>,
-  previousState: FullChannelState | undefined,
-  storeService: IVectorStore,
+  signer: IChannelSigner,
   chainReader: IVectorChainReader,
   externalValidation: IExternalValidation,
-  signer: IChannelSigner,
-=======
-  chainReader: IVectorChainReader,
-  externalValidation: IExternalValidation,
-  counterpartyUpdate: ChannelUpdate<T>,
+  proposedUpdate: ChannelUpdate<T>,
   previousState: FullChannelState | undefined,
   activeTransfers: FullTransferState[] | undefined,
   transfer: FullTransferState | undefined,
->>>>>>> 44d7bd33
 ): Promise<InboundValidationResult> {
   // Create a helper to handle errors properly
   const returnError = (
@@ -456,37 +434,9 @@
     return returnError(ValidationError.reasons.InDispute);
   }
 
-<<<<<<< HEAD
-  // If the previous state is undefined here, it must be a setup update. This
-  // means the person performing the inbound validation will always be bob in
-  // the channel
   const isAlice = signer.publicIdentifier === previousState?.aliceIdentifier;
 
   const { channelAddress, details, type, fromIdentifier, toIdentifier, nonce, balance, assetId } = proposedUpdate;
-
-  // Get the active transfers for the channel
-  // TODO: change API of this function to extract values from store properly
-  // in the sync function where the previous state is pulled
-  let activeTransfers: FullTransferState[] | undefined;
-  let storedTransfer: FullTransferState | undefined;
-  let storeMethod = "getActiveTransfers";
-  const isTransferUpdate = type === UpdateType.create || type === UpdateType.resolve;
-  try {
-    storeMethod = "getActiveTransfers";
-    activeTransfers = isTransferUpdate ? await storeService.getActiveTransfers(channelAddress) : undefined;
-    storeMethod = "getTransferState";
-    storedTransfer = isTransferUpdate
-      ? await storeService.getTransferState((details as CreateUpdateDetails | ResolveUpdateDetails).transferId)
-      : undefined;
-  } catch (e) {
-    return returnError(ValidationError.reasons.StoreFailure, previousState, {
-      error: e.message,
-      storeMethod,
-    });
-  }
-=======
-  const { channelAddress, details, type } = counterpartyUpdate;
->>>>>>> 44d7bd33
 
   // Ensure the toIdentifier is ours
   if (signer.publicIdentifier !== toIdentifier) {
@@ -512,12 +462,6 @@
 
   // Perform update-type specific validation
 
-<<<<<<< HEAD
-  // You will need the final transfer balance when applying the
-  // resolve update. See note in `applyUpdate`.
-  let finalTransferBalance: Balance | undefined = undefined;
-=======
->>>>>>> 44d7bd33
   switch (type) {
     case UpdateType.setup: {
       // Verify details are properly structured
@@ -772,76 +716,34 @@
       const { transferId, transferResolver, transferDefinition, merkleRoot } = details as ResolveUpdateDetails;
 
       // Ensure transfer exists in store / retrieve for validation
-<<<<<<< HEAD
-      if (!storedTransfer) {
-=======
       if (!transfer) {
->>>>>>> 44d7bd33
         return returnError(ValidationError.reasons.TransferNotFound);
       }
 
       // Ensure transfer definition is correct
-      if (transferDefinition !== storedTransfer.transferDefinition) {
+      if (transferDefinition !== transfer.transferDefinition) {
         return returnError(ValidationError.reasons.InvalidTransferDefinition, previousState, {
           transferDefinition,
-          storedTransferDefinition: storedTransfer.transferDefinition,
+          storedTransferDefinition: transfer.transferDefinition,
           transferId,
         });
       }
 
       // Ensure update.assetId == transfer.assetId
-      if (assetId !== storedTransfer.assetId) {
+      if (assetId !== transfer.assetId) {
         return returnError(ValidationError.reasons.InvalidAssetId, previousState, {
           assetId,
-          stored: storedTransfer.assetId,
+          stored: transfer.assetId,
         });
       }
 
       // Ensure the transfer is active
-<<<<<<< HEAD
       const transferIdx = activeTransfers!.findIndex((t) => t.transferId === transferId);
       if (transferIdx < 0) {
-=======
-      if (!activeTransfers!.find((t) => t.transferId === transferId)) {
->>>>>>> 44d7bd33
         return returnError(ValidationError.reasons.TransferNotActive, previousState, {
           activeTransfers: activeTransfers!.map((t) => t.transferId).join(","),
         });
       }
-
-<<<<<<< HEAD
-      // Get the final transfer balance from contract
-      // TODO: add bytecode
-      const transferBalanceResult = await chainReader.resolve(
-        { ...storedTransfer, transferResolver },
-        previousState!.networkContext.chainId,
-      );
-      if (transferBalanceResult.isError) {
-        return returnError(transferBalanceResult.getError()!.message);
-      }
-      finalTransferBalance = transferBalanceResult.getValue();
-
-      // Verify the update balance is correct
-      const calculatedBalance = getUpdatedChannelBalance(
-        UpdateType.resolve,
-        assetId,
-        finalTransferBalance,
-        previousState!,
-        storedTransfer.initiator,
-      );
-      if (safeJsonStringify(calculatedBalance) !== safeJsonStringify(balance)) {
-        return returnError(ValidationError.reasons.MiscalculatedChannelBalance);
-      }
-=======
-      // Ensure the transfer exists within the active transfers
-
-      // Ensure the initiators transfer information is the same as ours:
-      // - transferDefintion
-      // - transferEncodings
-
-      // Verify the balance is the same from update initiator
-      // and chain service
->>>>>>> 44d7bd33
 
       // Recreate the merkle tree + verify root
       const updatedTransfers = activeTransfers!.filter((t) => t.transferId === transferId);
@@ -865,27 +767,12 @@
   }
 
   // All default validation is performed, now perform external validation
-<<<<<<< HEAD
-  const externalRes = await externalValidation.validateInbound(proposedUpdate, previousState, storedTransfer);
-=======
-  const externalRes = await externalValidation.validateInbound(counterpartyUpdate, previousState, transfer);
->>>>>>> 44d7bd33
+  const externalRes = await externalValidation.validateInbound(proposedUpdate, previousState, transfer);
   if (externalRes.isError) {
     return returnError(ValidationError.reasons.ExternalValidationFailed, previousState, {
       validationError: externalRes.getError()!.message,
     });
   }
 
-<<<<<<< HEAD
-  // Apply the update
-  const applyRes = await applyUpdate(proposedUpdate, previousState, activeTransfers, finalTransferBalance);
-  if (applyRes.isError) {
-    // Returns an inbound channel error, so don't use helper to preserve
-    // apply error
-    return Result.fail(applyRes.getError()!);
-  }
-  return Result.ok(applyRes.getValue());
-=======
   return Result.ok(undefined);
->>>>>>> 44d7bd33
 }