import {
  FullChannelState,
  FullTransferState,
  IVectorProtocol,
  CreateTransferParams,
  DEFAULT_TRANSFER_TIMEOUT,
  HashlockTransferStateEncoding,
  HashlockTransferResolverEncoding,
  ChannelUpdate,
  UpdateType,
  ResolveTransferParams,
  TransferResolver,
} from "@connext/vector-types";
import {
  createlockHash,
  createTestHashlockTransferState,
  getRandomBytes32,
  hashTransferState,
  expect,
} from "@connext/vector-utils";
import { BigNumberish, constants } from "ethers";

import { env } from "../env";
import { chainId } from "../constants";

// Will create a hashlock transfer in the channel, and return the full
// transfer state (including the necessary resolver)
// TODO: Should be improved to create any type of state, though maybe
// this is out of scope for integration test utils
export const createTransfer = async (
  channelAddress: string,
  payor: IVectorProtocol,
  payee: IVectorProtocol,
  assetId: string = constants.AddressZero,
  amount: BigNumberish = 10,
): Promise<{ channel: FullChannelState; transfer: FullTransferState }> => {
  // Create the transfer information
  const preImage = getRandomBytes32();
  const lockHash = createlockHash(preImage);
  const balance = {
    to: [payor.signerAddress, payee.signerAddress],
    amount: [amount.toString(), "0"],
  };

  const transferInitialState = createTestHashlockTransferState({ lockHash, assetId, balance });
  const params: CreateTransferParams = {
    channelAddress,
    amount: amount.toString(),
<<<<<<< HEAD
    transferDefinition: env.chainAddresses[chainId].HashlockTransfer.address,
=======
    transferDefinition: env.chainAddresses[chainId].linkedTransferAddress,
>>>>>>> c5485b38
    transferInitialState,
    timeout: DEFAULT_TRANSFER_TIMEOUT.toString(),
    encodings: [HashlockTransferStateEncoding, HashlockTransferResolverEncoding],
    meta: { test: "field" },
    assetId,
  };

  const ret = await payor.create(params);
  expect(ret.getError()).to.be.undefined;
  const channel = ret.getValue();
  expect(await payee.getChannelState(channelAddress)).to.be.deep.eq(channel);

  const { transferId } = (channel.latestUpdate as ChannelUpdate<typeof UpdateType.create>).details;
  const transfer = await payee.getTransferState(transferId);
  expect(transfer).to.containSubset({
    initialBalance: balance,
    assetId,
    channelAddress,
    transferId,
    initialStateHash: hashTransferState(transferInitialState, params.encodings[0]),
    transferDefinition: params.transferDefinition,
    channelFactoryAddress: channel.networkContext.channelFactoryAddress,
    chainId,
    transferEncodings: params.encodings,
    transferState: params.transferInitialState,
    meta: params.meta,
  });

  return {
    channel,
    transfer: {
      ...transfer!,
      transferResolver: { preImage },
    },
  };
};

export const resolveTransfer = async (
  channelAddress: string,
  transfer: FullTransferState,
  redeemer: IVectorProtocol,
  counterparty: IVectorProtocol,
  resolver?: TransferResolver,
): Promise<FullChannelState> => {
  const params: ResolveTransferParams = {
    channelAddress,
    transferId: transfer.transferId,
    transferResolver: resolver || transfer.transferResolver!,
    meta: { test: "field" },
  };
  const ret = await redeemer.resolve(params);
  expect(ret.getError()).to.be.undefined;
  const channel = ret.getValue();
  const stored = await redeemer.getTransferState(transfer.transferId);
  expect(stored!.transferResolver).to.deep.eq(params.transferResolver);
  expect(await redeemer.getChannelState(channelAddress)).to.be.deep.eq(channel);
  expect(await counterparty.getChannelState(channelAddress)).to.be.deep.eq(channel);
  expect(await counterparty.getTransferState(transfer.transferId)).to.be.deep.eq(stored);
  return channel;
};<|MERGE_RESOLUTION|>--- conflicted
+++ resolved
@@ -46,11 +46,7 @@
   const params: CreateTransferParams = {
     channelAddress,
     amount: amount.toString(),
-<<<<<<< HEAD
-    transferDefinition: env.chainAddresses[chainId].HashlockTransfer.address,
-=======
-    transferDefinition: env.chainAddresses[chainId].linkedTransferAddress,
->>>>>>> c5485b38
+    transferDefinition: env.chainAddresses[chainId].hashlockTransferAddress,
     transferInitialState,
     timeout: DEFAULT_TRANSFER_TIMEOUT.toString(),
     encodings: [HashlockTransferStateEncoding, HashlockTransferResolverEncoding],
