import { ChannelFactory, TestToken, VectorChannel, VectorChainReader } from "@connext/vector-contracts";
import {
  Contract,
  FullChannelState,
  IChannelSigner,
  ILockService,
  IMessagingService,
  IVectorProtocol,
  IVectorStore,
  DEFAULT_TRANSFER_TIMEOUT,
  IVectorChainReader,
  NetworkContext,
} from "@connext/vector-types";
import {
  getRandomChannelSigner,
  getTestLoggers,
  expect,
  MemoryStoreService,
  MemoryLockService,
  MemoryMessagingService,
} from "@connext/vector-utils";
import { BigNumber, BigNumberish, constants } from "ethers";
import Pino from "pino";

import { env } from "../env";
import { chainId, provider } from "../constants";
import { Vector } from "../../vector";

import { fundAddress } from "./funding";

type VectorTestOverrides = {
  messagingService: IMessagingService;
  lockService: ILockService;
  storeService: IVectorStore;
  signer: IChannelSigner;
  chainReader: IVectorChainReader;
  logger: Pino.BaseLogger;
};

export const createVectorInstances = async (
  shareServices = true,
  numberOfEngines = 2,
  overrides: Partial<VectorTestOverrides>[] = [],
): Promise<IVectorProtocol[]> => {
  const sharedMessaging = new MemoryMessagingService();
  const sharedLock = new MemoryLockService();
  const sharedChain = new VectorChainReader({ [chainId]: provider }, Pino());
  return Promise.all(
    Array(numberOfEngines)
      .fill(0)
      .map(async (_, idx) => {
        const instanceOverrides = overrides[idx] || {};
        const messagingService = shareServices ? sharedMessaging : new MemoryMessagingService();
        const lockService = shareServices ? sharedLock : new MemoryLockService();
        const logger = instanceOverrides.logger ?? Pino();
        const chainReader = shareServices
          ? sharedChain
          : new VectorChainReader({ [chainId]: provider }, logger.child({ module: "VectorChainReader" }));
        const opts = {
          messagingService,
          lockService,
          storeService: new MemoryStoreService(),
          signer: getRandomChannelSigner(provider),
          chainReader,
          logger,
          ...instanceOverrides,
        };
        // eslint-disable-next-line @typescript-eslint/ban-ts-comment
        // @ts-expect-error
        const vector = await Vector.connect(...Object.values(opts));
        expect(vector.signerAddress).to.be.eq(opts.signer.address);
        expect(vector.publicIdentifier).to.be.eq(opts.signer.publicIdentifier);
        return vector;
      }),
  );
};

export const setupChannel = async (alice: IVectorProtocol, bob: IVectorProtocol): Promise<FullChannelState<any>> => {
  const ret = await alice.setup({
    counterpartyIdentifier: bob.publicIdentifier,
    timeout: DEFAULT_TRANSFER_TIMEOUT.toString(),
    networkContext: {
      chainId,
      providerUrl: Object.values(env.chainProviders)[0],
      channelFactoryAddress: env.chainAddresses[chainId].ChannelFactory.address,
      channelMastercopyAddress: env.chainAddresses[chainId].ChannelMastercopy.address,
      withdrawDefinition: env.chainAddresses[chainId].Withdraw.address,
    } as NetworkContext,
  });
  console.log("setup error", ret.getError());
  expect(ret.getError()).to.be.undefined;
  const channel = ret.getValue()!;
  // Verify stored channel
  const aliceChannel = await alice.getChannelState(channel.channelAddress);
  const bobChannel = await bob.getChannelState(channel.channelAddress);
  expect(aliceChannel).to.deep.eq(channel);
  expect(bobChannel).to.deep.eq(channel);
  expect(channel.alice).to.be.eq(alice.signerAddress);
  expect(channel.bob).to.be.eq(bob.signerAddress);
  expect(channel.aliceIdentifier).to.be.eq(alice.publicIdentifier);
  expect(channel.bobIdentifier).to.be.eq(bob.publicIdentifier);
  return channel;
};

export const depositInChannel = async (
  channelAddress: string,
  depositor: IVectorProtocol,
  depositorSigner: IChannelSigner,
  counterparty: IVectorProtocol,
  assetId: string = constants.AddressZero,
  amount?: BigNumberish,
): Promise<FullChannelState<any>> => {
  // If amount is not supplied, simply reconcile
  // deposits immediately
  if (!amount) {
    const ret = await depositor.deposit({
      assetId,
      channelAddress,
    });
    console.log("deposit error", ret.getError());
    expect(ret.getError()).to.be.undefined;
    return ret.getValue();
  }
  const value = BigNumber.from(amount);
  // Deploy multsig if needed
  const channel = await depositor.getChannelState(channelAddress);
  const isDepositA = channel!.aliceIdentifier === depositor.publicIdentifier;
  // NOTE: sometimes deposit fails, and it seems like its because it is
  // not detecting depositA properly, only happens sometimes so leave
  // this log for now!
  if (isDepositA) {
    const value = BigNumber.from(amount);
    // Call deposit on the multisig
    try {
      const channel = new Contract(channelAddress, VectorChannel.abi, depositorSigner);
      const totalDepositedA = await channel.totalDepositedA(assetId);
      const tx = await channel.depositA(assetId, value, { value });
      await tx.wait();
      expect(await channel.totalDepositedA(assetId)).to.equal(totalDepositedA.add(value));
    } catch (e) {
      // Assume this happened because it wasn't deployed
      await depositorSigner.connectProvider(provider);
      // Get the previous balance before deploying
      const prev =
        assetId === constants.AddressZero
          ? await depositorSigner.provider!.getBalance(channelAddress)
          : await new Contract(assetId, TestToken.abi, depositorSigner).balanceOf(channelAddress);
      const factory = new Contract(
        env.chainAddresses[chainId].ChannelFactory.address,
        ChannelFactory.abi,
        depositorSigner,
      );
      const created = new Promise<string>(res => {
        factory.once(factory.filters.ChannelCreation(), data => {
          res(data);
        });
      });
      const tx = await factory.createChannelAndDepositA(
        depositorSigner.address,
        counterparty.signerAddress,
        chainId,
        assetId,
        value,
        { value },
      );
      await tx.wait();
      const deployedAddr = await created;
      expect(deployedAddr).to.be.eq(channelAddress);
      // Verify onchain values updated
      const totalDepositedA = await new Contract(channelAddress, VectorChannel.abi, depositorSigner).totalDepositedA(
        assetId,
      );
      expect(totalDepositedA).to.be.eq(value);
      expect(await depositorSigner.provider!.getBalance(channelAddress)).to.be.eq(value.add(prev));
    }
  } else {
    try {
      // This call will fail if the channel isn't created
      const channel = new Contract(channelAddress, VectorChannel.abi, depositorSigner);
      const totalDepositedB = await channel.totalDepositedB(assetId);
      // Deposit onchain
      const tx =
        assetId === constants.AddressZero
          ? await depositorSigner.sendTransaction({ value, to: channelAddress })
          : await new Contract(assetId, TestToken.abi, depositorSigner).transfer(channelAddress, value);
      await tx.wait();
      // Verify onchain values updated
      expect(await channel.totalDepositedB(assetId)).to.be.eq(totalDepositedB.add(value));
    } catch (e) {
      if (e.message.includes("Expected")) {
        throw e;
      }
      // If not assertion fail, assume we threw because channel isn't deployed
      const prev =
        assetId === constants.AddressZero
          ? await depositorSigner.provider!.getBalance(channelAddress)
          : await new Contract(assetId, TestToken.abi, depositorSigner).balanceOf(channelAddress);
      const factory = new Contract(
        env.chainAddresses[chainId].ChannelFactory.address,
        ChannelFactory.abi,
        depositorSigner,
      );
      const created = new Promise<string>(res => {
        factory.once(factory.filters.ChannelCreation(), data => {
          res(data);
        });
      });
      const createTx = await factory.createChannel(counterparty.signerAddress, depositorSigner.address, chainId);
      await createTx.wait();
      const deployedAddr = await created;
      expect(deployedAddr).to.equal(channelAddress);
      const tx =
        assetId === constants.AddressZero
          ? await depositorSigner.sendTransaction({ value, to: deployedAddr })
          : await new Contract(assetId, TestToken.abi, depositorSigner).transfer(deployedAddr, value);
      await tx.wait();
      // Verify onchain values updated
      const totalDepositedB = await new Contract(deployedAddr, VectorChannel.abi, depositorSigner).totalDepositedB(
        assetId,
      );
      expect(totalDepositedB).to.be.eq(value);
      expect(await depositorSigner.provider!.getBalance(channelAddress)).to.be.eq(value.add(prev));
    }
  }
  // Reconcile with channel
  const ret = await depositor.deposit({
    assetId,
    channelAddress,
  });
  console.log("deposit error", ret.getError());
  expect(ret.getError()).to.be.undefined;
  const postDeposit = ret.getValue()!;

  expect(postDeposit.assetIds).to.be.deep.eq([...new Set(channel!.assetIds.concat(assetId))]);
  const assetIdx = postDeposit!.assetIds.findIndex(a => a === assetId);
  if (isDepositA) {
    expect(value.add(channel!.processedDepositsA[assetIdx] || "0")).to.equal(
      BigNumber.from(postDeposit.processedDepositsA[0]),
    );
  } else {
    expect(value.add(channel!.processedDepositsB[assetIdx] || "0")).to.equal(
      BigNumber.from(postDeposit.processedDepositsB[assetIdx]),
    );
  }
  return postDeposit;
};

// This function will return a setup channel between two participants
// Alice and Bob (both of whom have funds onchain). Once the channel
// is setup, it is ready to be updated.
export const getSetupChannel = async (
  testName = "setup",
  providedAliceSigner: IChannelSigner = getRandomChannelSigner(provider)
): Promise<{
  channel: FullChannelState;
  alice: IVectorProtocol;
  bob: IVectorProtocol;
  aliceSigner: IChannelSigner;
  bobSigner: IChannelSigner;
}> => {
  // First, get the signers and fund the accounts
<<<<<<< HEAD
  const [aliceSigner, bobSigner] = [
    providedAliceSigner,
    getRandomChannelSigner(provider),
  ];
=======
  const [aliceSigner, bobSigner] = [getRandomChannelSigner(provider), getRandomChannelSigner(provider)];
>>>>>>> 71ae63e2
  // Fund the signer addresses with the sugar daddy account
  await fundAddress(aliceSigner.address);
  await fundAddress(bobSigner.address);
  // Create the vector instances
  const [alice, bob] = await createVectorInstances(true, 2, [
    { signer: aliceSigner, logger: getTestLoggers(testName, env.logLevel).log },
    { signer: bobSigner, logger: getTestLoggers(testName, env.logLevel).log },
  ]);
  // Setup the channel
  const channel = await setupChannel(alice, bob);
  return {
    channel,
    alice,
    bob,
    aliceSigner,
    bobSigner,
  };
};

// This function will return a funded channel between two participants
// Alice and Bob.
// NOTE: This function will only deploy the multisig IFF an amounts[0]
// is greater than 0 for any of the assets. Otherwise, (i.e only user
// is funded) it will not deploy the multisig
export const getFundedChannel = async (
  testName = "deposit",
  balances: { assetId: string; amount: [BigNumberish, BigNumberish] }[] = [
    { assetId: constants.AddressZero, amount: [100, 0] },
  ],
  providedAliceSigner: IChannelSigner = getRandomChannelSigner()
): Promise<{
  channel: FullChannelState;
  alice: IVectorProtocol;
  bob: IVectorProtocol;
  aliceSigner: IChannelSigner;
}> => {
  const { alice, bob, channel: setupChannel, aliceSigner, bobSigner } = await getSetupChannel(testName, providedAliceSigner);
  // Fund the channel for all balances
  for (const requestedDeposit of balances) {
    const { assetId, amount } = requestedDeposit;
    const [depositAlice, depositBob] = amount;
    // Perform the alice deposit
    if (constants.Zero.lt(depositAlice)) {
      await depositInChannel(setupChannel.channelAddress, alice, aliceSigner, bob, assetId, depositAlice);
    }
    // Perform the bob deposit
    if (constants.Zero.lt(depositBob)) {
      await depositInChannel(setupChannel.channelAddress, bob, bobSigner, alice, assetId, depositBob);
    }
  }
  const channel = (await alice.getChannelState(setupChannel.channelAddress))!;
  return {
    channel,
    alice,
    bob,
    aliceSigner
  };
};<|MERGE_RESOLUTION|>--- conflicted
+++ resolved
@@ -250,7 +250,7 @@
 // is setup, it is ready to be updated.
 export const getSetupChannel = async (
   testName = "setup",
-  providedAliceSigner: IChannelSigner = getRandomChannelSigner(provider)
+  providedAliceSigner: IChannelSigner = getRandomChannelSigner(provider),
 ): Promise<{
   channel: FullChannelState;
   alice: IVectorProtocol;
@@ -259,14 +259,7 @@
   bobSigner: IChannelSigner;
 }> => {
   // First, get the signers and fund the accounts
-<<<<<<< HEAD
-  const [aliceSigner, bobSigner] = [
-    providedAliceSigner,
-    getRandomChannelSigner(provider),
-  ];
-=======
   const [aliceSigner, bobSigner] = [getRandomChannelSigner(provider), getRandomChannelSigner(provider)];
->>>>>>> 71ae63e2
   // Fund the signer addresses with the sugar daddy account
   await fundAddress(aliceSigner.address);
   await fundAddress(bobSigner.address);
@@ -296,14 +289,17 @@
   balances: { assetId: string; amount: [BigNumberish, BigNumberish] }[] = [
     { assetId: constants.AddressZero, amount: [100, 0] },
   ],
-  providedAliceSigner: IChannelSigner = getRandomChannelSigner()
+  providedAliceSigner: IChannelSigner = getRandomChannelSigner(),
 ): Promise<{
   channel: FullChannelState;
   alice: IVectorProtocol;
   bob: IVectorProtocol;
   aliceSigner: IChannelSigner;
 }> => {
-  const { alice, bob, channel: setupChannel, aliceSigner, bobSigner } = await getSetupChannel(testName, providedAliceSigner);
+  const { alice, bob, channel: setupChannel, aliceSigner, bobSigner } = await getSetupChannel(
+    testName,
+    providedAliceSigner,
+  );
   // Fund the channel for all balances
   for (const requestedDeposit of balances) {
     const { assetId, amount } = requestedDeposit;
@@ -322,6 +318,6 @@
     channel,
     alice,
     bob,
-    aliceSigner
+    aliceSigner,
   };
 };