import { ChannelFactory, TestToken, ChannelMastercopy, VectorOnchainService } from "@connext/vector-contracts";
import {
  Contract,
  FullChannelState,
  FullTransferState,
  IChannelSigner,
  ILockService,
  IMessagingService,
  IVectorProtocol,
  IVectorStore,
  JsonRpcProvider,
  CreateTransferParams,
  DEFAULT_TRANSFER_TIMEOUT,
  LinkedTransferStateEncoding,
  LinkedTransferResolverEncoding,
  ChannelUpdate,
  UpdateType,
  ResolveTransferParams,
  TransferResolver,
  IVectorOnchainService,
} from "@connext/vector-types";
import {
  createLinkedHash,
  createTestLinkedTransferState,
  getRandomBytes32,
  getRandomChannelSigner,
  hashTransferState,
} from "@connext/vector-utils";
import { Wallet, utils, BigNumber, BigNumberish, constants } from "ethers";
import Pino from "pino";

import { Vector } from "../../vector";
import { MemoryLockService } from "../services/lock";
import { MemoryMessagingService } from "../services/messaging";
import { MemoryStoreService } from "../services/store";

import { env } from "./env";
import { expect } from "./expect";

import { getTestLoggers } from ".";

const chainId = parseInt(Object.keys(env.chainProviders)[0]);
const providerUrl = env.chainProviders[chainId];

type VectorTestOverrides = {
  messagingService: IMessagingService;
  lockService: ILockService;
  storeService: IVectorStore;
  signer: IChannelSigner;
  onchainService: IVectorOnchainService;
  logger: Pino.BaseLogger;
};

const fundAddress = async (to: string, sugarDaddy: Wallet): Promise<void> => {
  // Fund with eth
  const ethTx = await sugarDaddy.sendTransaction({ to, value: utils.parseEther("100") });
  if (!ethTx.hash) throw new Error(`Couldn't fund account ${to}`);
  await ethTx.wait();

  // Fund with tokens
  const tokenTx = await new Contract(env.chainAddresses[chainId].TestToken.address, TestToken.abi, sugarDaddy).transfer(
    to,
    utils.parseEther("1000"),
  );
  await tokenTx.wait();
};

export const createVectorInstances = async (
  shareServices = true,
  numberOfEngines = 2,
  overrides: Partial<VectorTestOverrides>[] = [],
): Promise<IVectorProtocol[]> => {
  const sharedMessaging = new MemoryMessagingService();
  const sharedLock = new MemoryLockService();
  const sharedChain = new VectorOnchainService({ [chainId]: new JsonRpcProvider(providerUrl) });
  return Promise.all(
    Array(numberOfEngines)
      .fill(0)
      .map((_, idx) => {
        const instanceOverrides = overrides[idx] || {};
        const messagingService = shareServices ? sharedMessaging : new MemoryMessagingService();
        const lockService = shareServices ? sharedLock : new MemoryLockService();
        const onchainService = shareServices
          ? sharedChain
          : new VectorOnchainService({ [chainId]: new JsonRpcProvider(providerUrl) });
        return createVectorInstance({
          messagingService,
          lockService,
          onchainService,
          ...instanceOverrides,
        });
      }),
  );
};

export const createVectorInstance = async (overrides: Partial<VectorTestOverrides> = {}): Promise<IVectorProtocol> => {
  const opts = {
    messagingService: new MemoryMessagingService(),
    lockService: new MemoryLockService(),
    storeService: new MemoryStoreService(),
    signer: getRandomChannelSigner(env.chainProviders[chainId]),
    onchainService: new VectorOnchainService({ [chainId]: new JsonRpcProvider(providerUrl) }),
    logger: getTestLoggers("vector").log,
    ...overrides,
  };
  // eslint-disable-next-line @typescript-eslint/ban-ts-comment
  // @ts-expect-error
  const vector = await Vector.connect(...Object.values(opts));
  expect(vector.signerAddress).to.be.eq(opts.signer.address);
  expect(vector.publicIdentifier).to.be.eq(opts.signer.publicIdentifier);
  return vector;
};

export const deployChannelWithDepositA = async (
  channelAddress: string,
  depositAmount: BigNumber,
  assetId: string,
  alice: IChannelSigner,
  bobAddr: string,
): Promise<string> => {
  await alice.connectProvider(env.chainProviders[chainId]);
  // Get the previous balance before deploying
  const prev =
    assetId === constants.AddressZero
      ? await alice.provider!.getBalance(channelAddress)
      : await new Contract(assetId, TestToken.abi, alice).balanceOf(channelAddress);

  // Deploy with deposit
  const factory = new Contract(env.chainAddresses[chainId].ChannelFactory.address, ChannelFactory.abi, alice);
  const created = new Promise<string>((res) => {
    factory.once(factory.filters.ChannelCreation(), (data) => {
      res(data);
    });
  });
  const tx = await factory.createChannelAndDepositA(alice.address, bobAddr, assetId, depositAmount, {
    value: depositAmount,
  });
  await tx.wait();
  const deployedAddr = await created;
  expect(deployedAddr).to.be.eq(channelAddress);

  // Verify onchain values updated
  const latestDeposit = await new Contract(channelAddress, ChannelMastercopy.abi, alice).latestDepositByAssetId(assetId);
  expect(latestDeposit.nonce).to.be.eq(1);
  expect(latestDeposit.amount).to.be.eq(depositAmount);

  expect(await alice.provider!.getBalance(channelAddress)).to.be.eq(depositAmount.add(prev));
  return channelAddress;
};

export const setupChannel = async (alice: IVectorProtocol, bob: IVectorProtocol): Promise<FullChannelState<any>> => {
  const ret = await alice.setup({
    counterpartyIdentifier: bob.publicIdentifier,
    networkContext: {
      chainId,
      channelFactoryAddress: env.chainAddresses[chainId].ChannelFactory.address,
      providerUrl,
      channelMastercopyAddress: env.chainAddresses[chainId].ChannelMastercopy.address,
    },
    timeout: "3600",
  });
  expect(ret.isError).to.not.be.ok;
  const channel = ret.getValue()!;

  // Verify stored channel
  const aliceChannel = await alice.getChannelState(channel.channelAddress);
  const bobChannel = await bob.getChannelState(channel.channelAddress);
  expect(aliceChannel).to.deep.eq(channel);
  expect(bobChannel).to.deep.eq(channel);
  expect(channel.participants).to.be.deep.eq([alice.signerAddress, bob.signerAddress]);
  expect(channel.publicIdentifiers).to.be.deep.eq([alice.publicIdentifier, bob.publicIdentifier]);
  return channel;
};

export const depositAOnchain = async (
  channelAddress: string,
  latestDepositNonce: number,
  depositorSigner: IChannelSigner,
  counterparty: IVectorProtocol,
  assetId: string = constants.AddressZero,
  amount: BigNumberish = 15,
): Promise<void> => {
  const value = BigNumber.from(amount);
  if (latestDepositNonce === 0) {
    // First node deposit, must deploy channel
    // Deploy multisig with deposit
    await deployChannelWithDepositA(channelAddress, value, assetId, depositorSigner, counterparty.signerAddress);
  } else {
    // Call deposit on the multisig
    const tx = await new Contract(channelAddress, ChannelMastercopy.abi, depositorSigner).depositA(assetId, value, {
      value,
    });
    await tx.wait();
  }
};

export const depositInChannel = async (
  channelAddress: string,
  depositor: IVectorProtocol,
  depositorSigner: IChannelSigner,
  counterparty: IVectorProtocol,
  assetId: string = constants.AddressZero,
  amount?: BigNumberish,
): Promise<FullChannelState<any>> => {
  // If amount is not supplied, simply reconcile
  // deposits immediately
  if (!amount) {
    const ret = await depositor.deposit({
      assetId,
      channelAddress,
    });
    expect(ret.getError()).to.be.undefined;
    return ret.getValue();
  }

  const value = BigNumber.from(amount);

  // Deploy multsig if needed
  const channel = await depositor.getChannelState(channelAddress);
  const isDepositA = channel!.publicIdentifiers[0] === depositor.publicIdentifier;
  // NOTE: sometimes deposit fails, and it seems like its because it is
  // not detecting depositA properly, only happens sometimes so leave
  // this log for now!
<<<<<<< HEAD
=======
  console.log("******* participants", channel?.participants);
  console.log("******* pubIds", channel?.publicIdentifiers);
  console.log("******* isDepositA", isDepositA);
>>>>>>> 83be4117
  if (isDepositA) {
    await depositAOnchain(channelAddress, channel!.latestDepositNonce, depositorSigner, counterparty, assetId, amount);
  } else {
    // Deposit onchain
    const tx =
      assetId === constants.AddressZero
        ? await depositorSigner.sendTransaction({ value, to: channelAddress })
        : await new Contract(assetId, TestToken.abi, depositorSigner).transfer(channelAddress, value);

    await tx.wait();
  }

  // Reconcile with channel
  const ret = await depositor.deposit({
    assetId,
    channelAddress,
  });
  expect(ret.getError()).to.be.undefined;

  const postDeposit = ret.getValue()!;
  expect(postDeposit.latestDepositNonce).to.be.eq(
    isDepositA ? channel!.latestDepositNonce + 1 : channel!.latestDepositNonce,
  );
  expect(postDeposit.assetIds).to.be.deep.eq([...new Set(channel!.assetIds.concat(assetId))]);

  const assetIdx = postDeposit!.assetIds.findIndex((a) => a === assetId);
  const postDepositBal = postDeposit.balances[assetIdx];
  const postDepositLocked = postDeposit.lockedBalance[assetIdx] || "0";

  // Make sure the onchain balance of the channel is equal to the
  // sum of the locked balance + channel balance
  const channelTotal = BigNumber.from(postDepositLocked).add(postDepositBal.amount[0]).add(postDepositBal.amount[1]);

  const onchainTotal =
    assetId === constants.AddressZero
      ? await depositorSigner.provider!.getBalance(channelAddress)
      : await new Contract(assetId, TestToken.abi, depositorSigner).balanceOf(channelAddress);

  expect(onchainTotal).to.be.eq(channelTotal);
  return postDeposit;
};


// Will create a linked transfer in the channel, and return the full
// transfer state (including the necessary resolver)
// TODO: Should be improved to create any type of state, though maybe
// this is out of scope for integration test utils
export const createTransfer = async (
  channelAddress: string,
  payor: IVectorProtocol,
  payee: IVectorProtocol,
  assetId: string = constants.AddressZero,
  amount: BigNumberish = 10,
): Promise<{ channel: FullChannelState; transfer: FullTransferState }> => {
  // Create the transfer information
  const preImage = getRandomBytes32();
  const linkedHash = createLinkedHash(preImage);

  const balance = {
    to: [payor.signerAddress, payee.signerAddress],
    amount: [amount.toString(), "0"],
  };
  const transferInitialState = createTestLinkedTransferState({ linkedHash, assetId, balance });

  const params: CreateTransferParams = {
    channelAddress,
    amount: amount.toString(),
    transferDefinition: env.chainAddresses[chainId].LinkedTransfer.address,
    transferInitialState,
    timeout: DEFAULT_TRANSFER_TIMEOUT.toString(),
    encodings: [LinkedTransferStateEncoding, LinkedTransferResolverEncoding],
    meta: { test: "field" },
    assetId,
  };

  const ret = await payor.create(params);
  expect(ret.getError()).to.be.undefined;
  const channel = ret.getValue();
  expect(await payee.getChannelState(channelAddress)).to.be.deep.eq(channel);

  const { transferId } = (channel.latestUpdate as ChannelUpdate<typeof UpdateType.create>).details;
  const transfer = (await payee.getTransferState(transferId))!;
  expect(transfer).to.containSubset({
    initialBalance: balance,
    assetId,
    channelAddress,
    transferId,
    initialStateHash: hashTransferState(transferInitialState, params.encodings[0]),
    transferDefinition: params.transferDefinition,
    channelFactoryAddress: channel.networkContext.channelFactoryAddress,
    chainId,
    transferEncodings: params.encodings,
    transferState: params.transferInitialState,
    meta: params.meta,
  });

  return {
    channel,
    transfer: {
      ...transfer,
      transferResolver: { preImage },
    },
  };
};

export const resolveTransfer = async (
  channelAddress: string,
  transfer: FullTransferState,
  redeemer: IVectorProtocol,
  counterparty: IVectorProtocol,
  resolver?: TransferResolver,
): Promise<FullChannelState> => {
  const params: ResolveTransferParams = {
    channelAddress,
    transferId: transfer.transferId,
    transferResolver: resolver || transfer.transferResolver!,
    meta: { test: "field" },
  };

  const ret = await redeemer.resolve(params);
  expect(ret.getError()).to.be.undefined;
  const channel = ret.getValue();
  const stored = await redeemer.getTransferState(transfer.transferId);
  expect(stored!.transferResolver).to.deep.eq(params.transferResolver);

  expect(await redeemer.getChannelState(channelAddress)).to.be.deep.eq(channel);
  expect(await counterparty.getChannelState(channelAddress)).to.be.deep.eq(channel);
  expect(await counterparty.getTransferState(transfer.transferId)).to.be.deep.eq(stored);
  return channel;
};

// This function will return a setup channel between two participants
// Alice and Bob (both of whom have funds onchain). Once the channel
// is setup, it is ready to be updated.
export const getSetupChannel = async (
  testName = "setup",
): Promise<{
  channel: FullChannelState;
  alice: IVectorProtocol;
  bob: IVectorProtocol;
  aliceSigner: IChannelSigner;
  bobSigner: IChannelSigner;
}> => {
  // First, get the signers and fund the accounts
  const [aliceSigner, bobSigner] = [
    getRandomChannelSigner(env.chainProviders[chainId]),
    getRandomChannelSigner(env.chainProviders[chainId]),
  ];

  // Fund the signer addresses with the sugar daddy account
  const wallet = env.sugarDaddy.connect(new JsonRpcProvider(env.chainProviders[chainId]));
  await fundAddress(aliceSigner.address, wallet);
  await fundAddress(bobSigner.address, wallet);

  // Create the vector instances
  const [alice, bob] = await createVectorInstances(true, 2, [
    { signer: aliceSigner, logger: getTestLoggers(testName).log },
    { signer: bobSigner, logger: getTestLoggers(testName).log },
  ]);

  // Setup the channel
  const channel = await setupChannel(alice, bob);
  return {
    channel,
    alice,
    bob,
    aliceSigner,
    bobSigner,
  };
};

// This function will return a funded channel between two participants
// Alice and Bob.
// NOTE: This function will only deploy the multisig IFF an amounts[0]
// is greater than 0 for any of the assets. Otherwise, (i.e only user
// is funded) it will not deploy the multisig
export const getFundedChannel = async (
  testName = "deposit",
  balances: { assetId: string; amount: [BigNumberish, BigNumberish] }[] = [
    { assetId: constants.AddressZero, amount: [100, 0] },
  ],
): Promise<{
  channel: FullChannelState;
  alice: IVectorProtocol;
  bob: IVectorProtocol;
}> => {
  const { alice, bob, channel: setupChannel, aliceSigner, bobSigner } = await getSetupChannel(testName);
  // Fund the channel for all balances
  for (const requestedDeposit of balances) {
    const { assetId, amount } = requestedDeposit;
    const [depositAlice, depositBob] = amount;

    // Perform the alice deposit
    if (constants.Zero.lt(depositAlice)) {
      await depositInChannel(setupChannel.channelAddress, alice, aliceSigner, bob, assetId, depositAlice);
    }

    // Perform the bob deposit
    if (constants.Zero.lt(depositBob)) {
      await depositInChannel(setupChannel.channelAddress, bob, bobSigner, alice, assetId, depositBob);
    }
  }

  const channel = (await alice.getChannelState(setupChannel.channelAddress))!;
  return {
    channel,
    alice,
    bob,
  };
};<|MERGE_RESOLUTION|>--- conflicted
+++ resolved
@@ -221,12 +221,6 @@
   // NOTE: sometimes deposit fails, and it seems like its because it is
   // not detecting depositA properly, only happens sometimes so leave
   // this log for now!
-<<<<<<< HEAD
-=======
-  console.log("******* participants", channel?.participants);
-  console.log("******* pubIds", channel?.publicIdentifiers);
-  console.log("******* isDepositA", isDepositA);
->>>>>>> 83be4117
   if (isDepositA) {
     await depositAOnchain(channelAddress, channel!.latestDepositNonce, depositorSigner, counterparty, assetId, amount);
   } else {
