import * as evm from "@connext/pure-evm-wasm";
import {
  Contract,
  Balance,
  ChannelCommitmentData,
  FullChannelState,
  IChannelSigner,
  CoreChannelState,
  VectorChannelMessage,
  VectorErrorMessage,
  FullTransferState,
} from "@connext/vector-types";
<<<<<<< HEAD
import { TransferDefinition, VectorChannel } from "@connext/vector-contracts";
import { BigNumber, Signer, utils } from "ethers";
import { hashChannelCommitment, stringify } from "@connext/vector-utils";
=======
import { TestToken, TransferDefinition, VectorChannel } from "@connext/vector-contracts";
import { BigNumber, constants, Signer, utils } from "ethers";
import { hashChannelCommitment } from "@connext/vector-utils";
>>>>>>> ad40c5da
import { Evt } from "evt";
import pino from "pino";

const { defaultAbiCoder } = utils;

// eslint-disable-next-line @typescript-eslint/explicit-module-boundary-types
export function isChannelMessage(msg: any): msg is VectorChannelMessage {
  if (msg?.error) return false;
  if (!msg?.data?.update) return false;
  return true;
}

// eslint-disable-next-line @typescript-eslint/explicit-module-boundary-types
export function isErrorMessage(msg: any): msg is VectorErrorMessage {
  if (!msg?.error) return false;
  if (msg?.data) return false;
  return true;
}

// eslint-disable-next-line @typescript-eslint/explicit-module-boundary-types
export function isChannelState(blob: any): blob is CoreChannelState {
  if (!blob?.channelAddress) return false;
  if (!blob?.participants) return false;
  if (!blob?.timeout) return false;
  if (!blob?.balances) return false;
  if (!blob?.lockedBalance) return false;
  if (!blob?.assetIds) return false;
  if (typeof blob?.nonce !== "number") return false;
  if (typeof blob?.latestDepositNonce !== "number") return false;
  if (!blob?.merkleRoot) return false;
  return true;
}

// Adds a handler to an evt instance and returns the result
// based on the input arguments
export function addEvtHandler<T = any>(
  evt: Evt<T>,
  callback: (event: T) => void | Promise<void>,
  filter?: (event: T) => boolean,
  timeout?: number,
): Evt<T> | Promise<T> {
  // NOTE: If this type is not an array with a length, then using
  // the spread operator will cause errors on the evt package
  const attachArgs = [filter, timeout, callback].filter((x) => !!x) as [any, any, any];
  return evt.attach(...attachArgs);
}

// We might need to convert this file to JS...
// https://github.com/rustwasm/wasm-bindgen/issues/700#issuecomment-419708471
export const execEvmBytecode = (bytecode: string, payload: string): Uint8Array =>
  evm.exec(
    Uint8Array.from(Buffer.from(bytecode.replace(/^0x/, ""), "hex")),
    Uint8Array.from(Buffer.from(payload.replace(/^0x/, ""), "hex")),
  );

// This function signs the state after the update is applied,
// not for the update that exists
export async function generateSignedChannelCommitment(
  newState: FullChannelState,
  signer: IChannelSigner,
  updateSignatures: string[],
): Promise<ChannelCommitmentData> {
  const { publicIdentifiers, networkContext, ...core } = newState;

  const unsigned = {
    chainId: networkContext.chainId,
    state: core,
    adjudicatorAddress: networkContext.adjudicatorAddress,
  };
  const filteredSigs = updateSignatures.filter((x) => !!x);
  if (filteredSigs.length === 2) {
    // No need to sign, we have already signed
    return {
      ...unsigned,
      signatures: filteredSigs,
    };
  }

  // Only counterparty has signed
  const [counterpartySignature] = filteredSigs;
  const sig = await signer.signMessage(hashChannelCommitment({ ...unsigned, signatures: [] }));
  const idx = publicIdentifiers.findIndex((p) => p === signer.publicIdentifier);
  return {
    ...unsigned,
    signatures: idx === 0 ? [sig, counterpartySignature] : [counterpartySignature, sig],
  };
}

export const create = async (
  transfer: FullTransferState,
  signer: Signer,
  bytecode?: string,
  logger: pino.BaseLogger = pino(),
): Promise<boolean> => {
  const encodedState = defaultAbiCoder.encode([transfer.transferEncodings[0]], [transfer.transferState]);
  const contract = new Contract(transfer.transferId, TransferDefinition.abi, signer);
  // TODO: use pure-evm
  if (bytecode) {
    try {
      const data = contract.interface.encodeFunctionData("create", [encodedState]);
      const output = await execEvmBytecode(bytecode, data);
      return contract.interface.decodeFunctionResult("create", output)[0];
    } catch (e) {
      logger.debug(`Failed to create with pure-evm`, { error: e.message });
    }
  }
  return contract.create(encodedState);
};

export const resolve = async (
  transfer: FullTransferState,
  signer: Signer,
  bytecode?: string,
  logger: pino.BaseLogger = pino(),
): Promise<Balance> => {
  const encodedState = defaultAbiCoder.encode([transfer.transferEncodings[0]], [transfer.transferState]);
  const encodedResolver = defaultAbiCoder.encode([transfer.transferEncodings[1]], [transfer.transferResolver]);
  const contract = new Contract(transfer.transferDefinition, TransferDefinition.abi, signer);
  if (bytecode) {
    try {
      const data = contract.interface.encodeFunctionData("resolve", [encodedState, encodedResolver]);
      const output = await execEvmBytecode(bytecode, data);
      const ret = contract.interface.decodeFunctionResult("resolve", output)[0];
      return {
        to: ret.to,
        amount: ret.amount,
      };
    } catch (e) {
      logger.debug(`Failed to create with pure-evm`, { error: e.message });
    }
  }
  const ret = await contract.resolve(encodedState, encodedResolver);
  // NOTE: contract values are returned as an array type, so transform the
  // returned value to the proper object
  return {
    to: ret.to,
    amount: ret.amount.map((a) => a.toString()),
  };
};

export const reconcileDeposit = async (
  channelAddress: string,
  initialBalance: Balance,
  latestDepositNonce: number,
  lockedBalance: string,
  assetId: string,
<<<<<<< HEAD
  signer: IChannelSigner
): Promise<{ balance: Balance; latestDepositNonce: number }> => {
  const channelContract = new Contract(channelAddress, VectorChannel.abi, signer);
  const onchainBalance = await channelContract.getBalance(assetId);
  const latestDepositA = await channelContract.latestDepositByAssetId(assetId);

  const balanceA: string = latestDepositA.nonce.gt(latestDepositNonce)
    ? latestDepositA.amount.add(initialBalance.amount[0]).toString()
    : initialBalance.amount[0];

  const balance = {
    ...initialBalance,
    amount: [balanceA, BigNumber.from(onchainBalance).sub(BigNumber.from(balanceA).add(lockedBalance)).toString()],
=======
  signer: IChannelSigner,
): Promise<{ balance: Balance; latestDepositNonce: number }> => {
  const channelContract = new Contract(channelAddress, VectorChannel.abi, signer);
  let onchainBalance: BigNumber;
  try {
    onchainBalance = await channelContract.getBalance(assetId);
  } catch (e) {
    // Likely means channel contract was not deployed
    onchainBalance = assetId === constants.AddressZero
      ? await signer.provider!.getBalance(channelAddress)
      : await new Contract(assetId, TestToken.abi, signer).balanceOf(channelAddress);
  }

  let latestDepositA: { nonce: BigNumber; amount: BigNumber; };
  try {
    latestDepositA = await channelContract.latestDepositByAssetId(assetId);
  } catch (e) {
    // Channel contract was not deployed, use 0 value
    latestDepositA = { amount: BigNumber.from(0), nonce: BigNumber.from(0) }
  }

  const balanceA = latestDepositA.nonce.gt(latestDepositNonce)
    ? latestDepositA.amount.add(initialBalance.amount[0])
    : BigNumber.from(initialBalance.amount[0]);

  const balance = {
    ...initialBalance,
    amount: [balanceA.toString(), BigNumber.from(onchainBalance).sub(balanceA.add(lockedBalance)).toString()],
>>>>>>> ad40c5da
  };

  return {
    balance,
    latestDepositNonce: latestDepositA.nonce.toNumber(),
  };
};<|MERGE_RESOLUTION|>--- conflicted
+++ resolved
@@ -10,15 +10,9 @@
   VectorErrorMessage,
   FullTransferState,
 } from "@connext/vector-types";
-<<<<<<< HEAD
-import { TransferDefinition, VectorChannel } from "@connext/vector-contracts";
-import { BigNumber, Signer, utils } from "ethers";
-import { hashChannelCommitment, stringify } from "@connext/vector-utils";
-=======
 import { TestToken, TransferDefinition, VectorChannel } from "@connext/vector-contracts";
 import { BigNumber, constants, Signer, utils } from "ethers";
 import { hashChannelCommitment } from "@connext/vector-utils";
->>>>>>> ad40c5da
 import { Evt } from "evt";
 import pino from "pino";
 
@@ -165,21 +159,6 @@
   latestDepositNonce: number,
   lockedBalance: string,
   assetId: string,
-<<<<<<< HEAD
-  signer: IChannelSigner
-): Promise<{ balance: Balance; latestDepositNonce: number }> => {
-  const channelContract = new Contract(channelAddress, VectorChannel.abi, signer);
-  const onchainBalance = await channelContract.getBalance(assetId);
-  const latestDepositA = await channelContract.latestDepositByAssetId(assetId);
-
-  const balanceA: string = latestDepositA.nonce.gt(latestDepositNonce)
-    ? latestDepositA.amount.add(initialBalance.amount[0]).toString()
-    : initialBalance.amount[0];
-
-  const balance = {
-    ...initialBalance,
-    amount: [balanceA, BigNumber.from(onchainBalance).sub(BigNumber.from(balanceA).add(lockedBalance)).toString()],
-=======
   signer: IChannelSigner,
 ): Promise<{ balance: Balance; latestDepositNonce: number }> => {
   const channelContract = new Contract(channelAddress, VectorChannel.abi, signer);
@@ -208,7 +187,6 @@
   const balance = {
     ...initialBalance,
     amount: [balanceA.toString(), BigNumber.from(onchainBalance).sub(balanceA.add(lockedBalance)).toString()],
->>>>>>> ad40c5da
   };
 
   return {
