--- conflicted
+++ resolved
@@ -11,10 +11,8 @@
   VectorChannelMessage,
   VectorErrorMessage,
   UpdateType,
-  FullChannelState,
 } from "./types";
 import { delay, logger, isChannelMessage, isChannelState } from "./utils";
-import { validate } from "./validate";
 import { applyUpdate } from "./update";
 
 // Function responsible for handling user-initated/outbound channel updates.
@@ -22,11 +20,7 @@
 // message to the counterparty, and resolve once the updated channel state
 // has been persisted.
 export async function outbound(
-<<<<<<< HEAD
   update: ChannelUpdate<any>, 
-=======
-  update: ChannelUpdate,
->>>>>>> b4b8f46a
   storeService: IStoreService,
   messagingService: IMessagingService,
   stateEvt: Evt<ChannelState>,
@@ -43,27 +37,6 @@
   // sets up the promise handlers. The only time this promise should
   // reject instead of resolve is if *sending* the message failed. In
   // that case, this should be safe to retry on failure
-<<<<<<< HEAD
-  const generatePromise = () => new Promise<ChannelState | ChannelUpdateError>((resolve, reject) => {
-    // If there is an error event corresponding to this channel and
-    // this nonce, reject the promise
-    errorEvt.pipe((e: ChannelUpdateError) => {
-      return e.update.nonce === update.nonce && e.update.channelAddress === e.update.channelAddress;
-    })
-    .attachOnce((e: ChannelUpdateError) => resolve(e));
-
-    // If there is a channel update event corresponding to
-    // this channel update, resolve the promise
-    stateEvt.pipe((e: ChannelState) => {
-      return e.channelAddress === update.channelAddress && e.latestNonce === update.nonce;
-    })
-    .attachOnce((e: ChannelState) => resolve(e));
-
-    // TODO: turn `update` into a DTO before sending?
-    // TODO: what if there is no latest update?
-    messagingService.send(update.counterpartyPublicIdentifier, { update, latestUpdate: storedChannel.latestUpdate }).catch(e => reject(e.message));
-  });
-=======
   const generatePromise = () =>
     new Promise<ChannelState | ChannelUpdateError>((resolve, reject) => {
       // If there is an error event corresponding to this channel and
@@ -88,7 +61,6 @@
         .send(update.counterpartyPublicIdentifier, { update, latestUpdate: storedChannel.latestUpdate })
         .catch((e) => reject(e.message));
     });
->>>>>>> b4b8f46a
 
   // Retry sending the message 5 times w/3s delay
   const sendWithRetry = async (): Promise<any> => {
@@ -398,14 +370,4 @@
     );
   }
   stateEvt.post(response);
-<<<<<<< HEAD
-}
-
-// Creates a new state from the given update
-async function mergeUpdate(update: ChannelUpdate<any>, state: ChannelState): Promise<ChannelState> {
-  // TODO should this just exist in the store?
-  await validate(update, state);
-  throw new Error("Method not implemented");
-=======
->>>>>>> b4b8f46a
 }