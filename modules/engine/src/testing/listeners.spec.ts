import { WithdrawCommitment, VectorChainService } from "@connext/vector-contracts";
import {
  Address,
  ChainAddresses,
  ChannelUpdateEvent,
  FullTransferState,
  IChannelSigner,
  ProtocolEventName,
  ProtocolEventPayloadsMap,
  Result,
  TransferName,
  UpdateType,
  WithdrawalCreatedPayload,
  WITHDRAWAL_CREATED_EVENT,
  WithdrawCommitmentJson,
  WithdrawResolver,
  WithdrawResolverEncoding,
  WithdrawState,
  WithdrawStateEncoding,
  WITHDRAWAL_RESOLVED_EVENT,
} from "@connext/vector-types";
import {
  getTestLoggers,
  getRandomChannelSigner,
  mkAddress,
  expect,
  delay,
  MemoryStoreService,
  createTestChannelStateWithSigners,
  getRandomBytes32,
  createCoreTransferState,
  hashTransferState,
  createTestChannelState,
  mkHash,
} from "@connext/vector-utils";
import { Vector } from "@connext/vector-protocol";
import { BigNumber, utils } from "ethers";
import { Evt } from "evt";
import Sinon from "sinon";

import { setupEngineListeners } from "../listeners";
import { getEngineEvtContainer } from "../utils";

import { env } from "./env";

const { hexlify, randomBytes } = utils;

const testName = "Engine listeners unit";
const { log } = getTestLoggers(testName, env.logLevel);

describe(testName, () => {
  // Get env constants
  const chainId = parseInt(Object.keys(env.chainProviders)[0]);
  const withdrawAddress = env.chainAddresses[chainId].withdrawAddress;
  const chainAddresses: ChainAddresses = {
    [chainId]: {
<<<<<<< HEAD
      withdrawDefinition,
      channelFactoryAddress: env.contractAddresses[chainId].ChannelFactory.address,
      channelMastercopyAddress: env.contractAddresses[chainId].ChannelMastercopy.address,
      HashlockTransferDefinition: env.contractAddresses[chainId].HashlockTransfer.address,
=======
      withdrawAddress,
      channelFactoryAddress: env.chainAddresses[chainId].channelFactoryAddress,
      linkedTransferAddress: env.chainAddresses[chainId].linkedTransferAddress,
>>>>>>> c5485b38
    },
  };

  // Get test constants
  const alice: IChannelSigner = getRandomChannelSigner();
  const bob: IChannelSigner = getRandomChannelSigner();
  const messaging = {} as any;
  const container = getEngineEvtContainer();
  const withdrawTransactionHash = getRandomBytes32();

  // Declare mocks
  let store: Sinon.SinonStubbedInstance<MemoryStoreService>;
  let chainService: Sinon.SinonStubbedInstance<VectorChainService>;

  // Create an EVT to post to, that can be aliased as a
  // vector instance
  const evt = Evt.create<ChannelUpdateEvent>();
  // Set vector stub to interact with this EVT instance
  const on = (
    event: ProtocolEventName,
    callback: (payload: ProtocolEventPayloadsMap[typeof event]) => void | Promise<void>,
    filter: (payload) => boolean = _payload => true,
  ) => evt.pipe(filter).attach(callback);

  let vector: Sinon.SinonStubbedInstance<Vector>;

  beforeEach(() => {
    // Create the mocked instances
    store = Sinon.createStubInstance(MemoryStoreService);
    // By default withdraw submission succeeds
    chainService = Sinon.createStubInstance(VectorChainService, {
      sendWithdrawTx: Promise.resolve(
        Result.ok({
          hash: withdrawTransactionHash,
          wait: () => Promise.resolve({ transactionHash: withdrawTransactionHash }),
        }),
      ) as any,
    });

    vector = Sinon.createStubInstance(Vector);
    vector.on = on as any;
  });

  afterEach(() => {
    // Restore all mocks
    Sinon.restore();

    // Remove all evt listeners
    evt.detach();
  });

  describe("withdrawals", () => {
    // Create a helper to generate withdrawal test constants
    const getWithdrawalCommitment = async (
      initiator: IChannelSigner,
      responder: IChannelSigner,
      overrides: Partial<WithdrawCommitmentJson> = {},
    ): Promise<{
      transfer: FullTransferState<typeof TransferName.Withdraw>;
      resolver: WithdrawResolver;
      commitment: WithdrawCommitmentJson;
    }> => {
      // Generate commitment
      const fee = BigNumber.from(3);
      const withdrawalAmount = BigNumber.from(4);
      const commitment = await WithdrawCommitment.fromJson({
        channelAddress: mkAddress("0xccc"),
        alice: alice.address,
        bob: bob.address,
        recipient: alice.address,
        assetId: mkAddress(),
        amount: withdrawalAmount.toString(),
        nonce: getRandomBytes32(),
        ...overrides,
      });

      // Generate signatures
      const initiatorSignature = await initiator.signMessage(commitment.hashToSign());
      const responderSignature = await responder.signMessage(commitment.hashToSign());

      // Generate state
      const initialState: WithdrawState = {
        balance: {
          to: [commitment.recipient, commitment.bob],
          amount: [fee.add(commitment.amount).toString(), "0"],
        },
        initiatorSignature,
        initiator: initiator.address,
        responder: responder.address,
        data: hexlify(randomBytes(32)),
        nonce: commitment.nonce,
        fee: fee.toString(),
      };
      const initialStateHash = hashTransferState(initialState, WithdrawStateEncoding);

      // Generate transfer
      const json: WithdrawCommitmentJson = commitment.toJson();
      const transfer = {
        channelFactoryAddress: chainAddresses[chainId].channelFactoryAddress,
        chainId,
        transferEncodings: [WithdrawStateEncoding, WithdrawResolverEncoding],
        transferState: initialState,
        transferResolver: undefined,
        meta: { test: "meta" },
        ...createCoreTransferState({
          initialBalance: initialState.balance,
          assetId: commitment.assetId,
          channelAddress: commitment.channelAddress,
          transferDefinition: withdrawAddress,
          initialStateHash,
          initiator: initiator.address,
          responder: responder.address,
        }),
      };

      return { resolver: { responderSignature }, transfer, commitment: json };
    };

    // Create a helper to run the withdrawal create listener tests
    const runWithdrawalCreationTest = async (
      signer: IChannelSigner = bob,
      withdrawer: IChannelSigner = alice,
      withdrawalRecipient: Address = alice.address,
    ) => {
      // Create the withdrawal data
      // Responder is always the withdrawer's counterparty
      const responder = withdrawer.address === bob.address ? alice : bob;
      const { transfer, resolver, commitment } = await getWithdrawalCommitment(withdrawer, responder, {
        recipient: withdrawalRecipient,
      });

      const updatedChannelState = createTestChannelStateWithSigners([alice, bob], UpdateType.create, {
        channelAddress: commitment.channelAddress,
        latestUpdate: {
          assetId: commitment.assetId,
          fromIdentifier: withdrawer.publicIdentifier,
          toIdentifier: responder.publicIdentifier,
          details: {
            transferDefinition: transfer.transferDefinition,
            transferInitialState: transfer.transferState,
            transferEncodings: transfer.transferEncodings,
            transferId: transfer.transferId,
          },
        },
        assetIds: [commitment.assetId],
        networkContext: {
          withdrawAddress,
          chainId,
        },
      });

      // Set the resolve mock to return a result
      // NOTE: this result isn't really used, but should be correctly
      // structured
      vector.resolve.resolves(
        Result.ok(
          createTestChannelState(UpdateType.resolve, {
            latestUpdate: {
              fromIdentifier: responder.publicIdentifier,
              toIdentifier: withdrawer.publicIdentifier,
            },
          }),
        ),
      );

      // Set the store mock to return a result
      store.getTransferState.resolves(transfer);

      // Begin the test
      // Setup the listeners
      await setupEngineListeners(container, chainService, vector, messaging, signer, store, chainAddresses, log);

      // Create a promise that will resolve once the event is emitted
      // + some time for the handler to complete
      const createdEvent = new Promise<WithdrawalCreatedPayload>(resolve =>
        container[WITHDRAWAL_CREATED_EVENT].attachOnce(5000, data => delay(500).then(() => resolve(data))),
      );

      // Post to the evt
      evt.post({ updatedChannelState });

      // Get the emitted event
      const emitted = await createdEvent;

      // Verify the emitted event
      expect(emitted).to.containSubset({
        assetId: commitment.assetId,
        amount: commitment.amount,
        recipient: alice.address,
        fee: transfer.transferState.fee,
        transfer,
        channelBalance:
          updatedChannelState.balances[updatedChannelState.assetIds.findIndex(a => a === commitment.assetId)],
        channelAddress: updatedChannelState.channelAddress,
      });

      // If the signer is the initiator, they would not be able to do
      // anything until they have received the responders signature on
      // the withdrawal commitment.
      const isWithdrawalInitiator = signer.address === transfer.initiator;
      const isAlice = signer.address === updatedChannelState.alice;

      // Verify the store calls were correctly executed
      expect(store.saveWithdrawalCommitment.callCount).to.be.eq(isWithdrawalInitiator ? 0 : 1);
      // If the call was executed, verify arguments
      if (store.saveWithdrawalCommitment.callCount) {
        const [storeTransferId, withdrawCommitment] = store.saveWithdrawalCommitment.args[0];
        expect(storeTransferId).to.be.eq(transfer.transferId);
        expect(withdrawCommitment.aliceSignature).to.be.ok;
        expect(withdrawCommitment.bobSignature).to.be.ok;
      }

      // Verify the transaction submission was correctly executed
      expect(chainService.sendWithdrawTx.callCount).to.be.eq(!isWithdrawalInitiator && isAlice ? 1 : 0);
      // If the call was executed, verify arguments
      if (chainService.sendWithdrawTx.callCount) {
        // Withdraw responder is alice, and she tried to submit tx
        const [channelState, minTx] = chainService.sendWithdrawTx.args[0];
        expect(channelState).to.be.deep.eq(updatedChannelState);
        // TODO: stronger transaction assertions?
        expect(minTx).to.be.ok;
      }

      // Verify the resolve call was correctly executed
      expect(vector.resolve.callCount).to.be.eq(isWithdrawalInitiator ? 0 : 1);
      // If the call was executed, verify arguments
      if (vector.resolve.callCount) {
        const { transferResolver, channelAddress, transferId, meta } = vector.resolve.args[0][0];
        expect(transferResolver).to.be.deep.eq(resolver);
        expect(channelAddress).to.be.eq(updatedChannelState.channelAddress);
        expect(transferId).to.be.eq(transfer.transferId);
        // Verify transaction hash in meta if withdraw attempted
        chainService.sendWithdrawTx.callCount &&
          expect(meta).to.be.deep.eq({ transactionHash: withdrawTransactionHash });
      }
    };

    // Create a helper to run the withdrawal resolve listener tests
    const runWithdrawalResolveTest = async (
      signer: IChannelSigner = bob,
      withdrawer: IChannelSigner = alice,
      withdrawalRecipient: Address = alice.address,
    ) => {
      // Create the withdrawal data
      // Responder is always the withdrawer's counterparty
      const responder = withdrawer.address === bob.address ? alice : bob;
      const { transfer, resolver, commitment } = await getWithdrawalCommitment(withdrawer, responder, {
        recipient: withdrawalRecipient,
      });

      // Create the event data
      const updatedChannelState = createTestChannelStateWithSigners([alice, bob], UpdateType.resolve, {
        channelAddress: commitment.channelAddress,
        latestUpdate: {
          assetId: commitment.assetId,
          fromIdentifier: responder.publicIdentifier,
          toIdentifier: withdrawer.publicIdentifier,
          details: {
            transferDefinition: transfer.transferDefinition,
            transferResolver: resolver,
            transferEncodings: transfer.transferEncodings,
            transferId: transfer.transferId,
            merkleRoot: mkHash(),
          },
        },
        assetIds: [commitment.assetId],
        networkContext: {
          withdrawAddress,
          chainId,
        },
      });

      // Set the store to return the resolved transfer
      store.getTransferState.resolves({ ...transfer, transferResolver: resolver });

      // Begin the test
      // Setup the listeners
      await setupEngineListeners(container, chainService, vector, messaging, signer, store, chainAddresses, log);

      // Create a promise that will resolve once the event is emitted
      // + some time for the handler to complete
      const resolvedEvent = new Promise<WithdrawalCreatedPayload>(resolve =>
        container[WITHDRAWAL_RESOLVED_EVENT].attachOnce(5000, data => delay(500).then(() => resolve(data))),
      );

      // Post to the evt
      evt.post({ updatedChannelState });

      // Get the emitted event
      const emitted = await resolvedEvent;

      // Verify the emitted event
      expect(emitted).to.containSubset({
        assetId: commitment.assetId,
        amount: commitment.amount,
        recipient: alice.address,
        fee: transfer.transferState.fee,
        transfer: { ...transfer, transferResolver: resolver },
        channelBalance:
          updatedChannelState.balances[updatedChannelState.assetIds.findIndex(a => a === commitment.assetId)],
        channelAddress: updatedChannelState.channelAddress,
      });

      // When getting resolve events, withdrawers will always save the
      // double signed commitment to their store. If the withdrawer is
      // alice, she will try to submit the transaction to chain
      const isWithdrawer = signer.address === withdrawer.address;

      // Verify the store call was correctly executed
      expect(store.saveWithdrawalCommitment.callCount).to.be.eq(isWithdrawer ? 1 : 0);
      if (store.saveWithdrawalCommitment.callCount) {
        const [storeTransferId, withdrawCommitment] = store.saveWithdrawalCommitment.args[0];
        expect(storeTransferId).to.be.eq(transfer.transferId);
        expect(withdrawCommitment.aliceSignature).to.be.ok;
        expect(withdrawCommitment.bobSignature).to.be.ok;
      }

      // Verify the transaction submission was correctly executed
      expect(chainService.sendWithdrawTx.callCount).to.be.eq(isWithdrawer && signer.address === alice.address ? 1 : 0);
      if (chainService.sendWithdrawTx.callCount) {
        const [channelState, minTx] = chainService.sendWithdrawTx.args[0];
        expect(channelState).to.be.deep.eq(updatedChannelState);
        // TODO: stronger transaction assertions?
        expect(minTx).to.be.ok;
      }
    };

    it("should properly respond to create event with bob withdrawing eth (alice resolves + submits)", async () => {
      await runWithdrawalCreationTest(alice, bob);
    });

    it("should properly respond to create event with alice withdrawing eth (bob resolves)", async () => {
      await runWithdrawalCreationTest();
    });

    it("should properly respond to resolve event with bob withdrawing eth (alice resolves with hash, bob stores)", async () => {
      await runWithdrawalResolveTest(alice, bob);
    });

    it("should properly respond to resolve event with alice withdrawing eth (bob, alice stores + submits)", async () => {
      await runWithdrawalResolveTest();
    });
  });
});<|MERGE_RESOLUTION|>--- conflicted
+++ resolved
@@ -54,16 +54,9 @@
   const withdrawAddress = env.chainAddresses[chainId].withdrawAddress;
   const chainAddresses: ChainAddresses = {
     [chainId]: {
-<<<<<<< HEAD
-      withdrawDefinition,
-      channelFactoryAddress: env.contractAddresses[chainId].ChannelFactory.address,
-      channelMastercopyAddress: env.contractAddresses[chainId].ChannelMastercopy.address,
-      HashlockTransferDefinition: env.contractAddresses[chainId].HashlockTransfer.address,
-=======
       withdrawAddress,
       channelFactoryAddress: env.chainAddresses[chainId].channelFactoryAddress,
-      linkedTransferAddress: env.chainAddresses[chainId].linkedTransferAddress,
->>>>>>> c5485b38
+      hashlockTransferAddress: env.chainAddresses[chainId].hashlockTransferAddress,
     },
   };
 
