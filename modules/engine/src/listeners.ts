--- conflicted
+++ resolved
@@ -400,99 +400,6 @@
     }
     const request = quoteRequest.getValue();
     logger.info({ ...request, method, methodId }, "Calculating quote");
-<<<<<<< HEAD
-
-    // Get channel from store
-    const channel = await store.getChannelState(request.channelAddress);
-    if (!channel) {
-      await messaging.respondToWithdrawalQuoteMessage(
-        inbox,
-        Result.fail(
-          new WithdrawQuoteError(WithdrawQuoteError.reasons.ChannelNotFound, signer.publicIdentifier, request),
-        ),
-      );
-      return;
-    }
-
-    // First check to see if the channel is deployed
-    const code = await chainService.getCode(request.channelAddress, channel.networkContext.chainId);
-    if (code.isError) {
-      await messaging.respondToWithdrawalQuoteMessage(
-        inbox,
-        Result.fail(
-          new WithdrawQuoteError(WithdrawQuoteError.reasons.ChainServiceFailure, signer.publicIdentifier, request, {
-            chainServiceMethod: "getCode",
-            error: jsonifyError(code.getError()!),
-          }),
-        ),
-      );
-      return;
-    }
-
-    const gasEstimate =
-      code.getValue() !== "0x" ? GAS_ESTIMATES.withdraw : GAS_ESTIMATES.withdraw.add(GAS_ESTIMATES.createChannel);
-
-    // Get the fee in eth
-    logger.info({ gasEstimate: gasEstimate.toString(), method, methodId }, "Estimated gas fee");
-
-    // Convert ethFee to price in given `assetId`
-    const assetDecimals = await chainService.getDecimals(request.assetId, channel.networkContext.chainId);
-    if (assetDecimals.isError) {
-      await messaging.respondToWithdrawalQuoteMessage(
-        inbox,
-        Result.fail(
-          new WithdrawQuoteError(WithdrawQuoteError.reasons.ChainServiceFailure, signer.publicIdentifier, request, {
-            chainServiceMethod: "getDecimals",
-            error: jsonifyError(assetDecimals.getError()!),
-          }),
-        ),
-      );
-      return;
-    }
-
-    const normalizedGasCost =
-      channel.networkContext.chainId === 1 || TESTNETS_WITH_FEES.includes(channel.networkContext.chainId) // fromAsset MUST be on mainnet or hardcoded
-        ? await normalizeFee(
-            gasEstimate,
-            18,
-            request.assetId,
-            assetDecimals.getValue(),
-            channel.networkContext.chainId,
-            chainService,
-            logger,
-          )
-        : Result.ok(Zero);
-
-    if (normalizedGasCost.isError) {
-      await messaging.respondToWithdrawalQuoteMessage(
-        inbox,
-        Result.fail(
-          new WithdrawQuoteError(WithdrawQuoteError.reasons.ExchangeRateError, signer.publicIdentifier, request, {
-            error: jsonifyError(normalizedGasCost.getError()!),
-          }),
-        ),
-      );
-      return;
-    }
-
-    console.log("normalizedGasCost: ", normalizedGasCost.getValue().toString());
-    console.log("gasSubsidyPercentage: ", gasSubsidyPercentage);
-    const fee = normalizedGasCost
-      .getValue()
-      .mul(100 - gasSubsidyPercentage)
-      .div(100);
-
-    console.log("fee: ", fee.toString());
-    logger.info(
-      {
-        normalizedGasCost: normalizedGasCost.getValue().toString(),
-        fee: fee.toString(),
-        assetId: request.assetId,
-        method,
-        methodId,
-      },
-      "Withdrawal fee",
-=======
     const calculatedQuote = await getWithdrawalQuote(
       request,
       gasSubsidyPercentage,
@@ -500,7 +407,6 @@
       store,
       chainService,
       logger,
->>>>>>> 81cf4f4b
     );
     await messaging.respondToWithdrawalQuoteMessage(inbox, calculatedQuote);
 
