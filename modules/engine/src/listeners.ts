--- conflicted
+++ resolved
@@ -4,7 +4,6 @@
   ChannelUpdateEvent,
   ConditionalTransferCreatedPayload,
   ConditionalTransferResolvedPayload,
-  CreateUpdateDetails,
   DepositReconciledPayload,
   EngineEvents,
   FullChannelState,
@@ -16,12 +15,8 @@
   IVectorProtocol,
   ProtocolEventName,
   ResolveUpdateDetails,
-<<<<<<< HEAD
   TransferNames,
-=======
   SetupPayload,
-  TransferName,
->>>>>>> f50dd6cc
   UpdateType,
   WithdrawalCreatedPayload,
   WithdrawalResolvedPayload,
