import { Vector } from "@connext/vector-protocol";
import {
  ChainAddresses,
  IChannelSigner,
  ILockService,
  IMessagingService,
  IVectorProtocol,
  Result,
  EngineParams,
  OutboundChannelUpdateError,
  ChannelRpcMethodsResponsesMap,
  IVectorEngine,
  EngineEventMap,
  IEngineStore,
  EngineEvent,
  EngineEvents,
  ChannelRpcMethod,
  IVectorChainService,
  WITHDRAWAL_RECONCILED_EVENT,
  ChannelRpcMethods,
  IExternalValidation,
  AUTODEPLOY_CHAIN_IDS,
  FullChannelState,
  EngineError,
  UpdateType,
} from "@connext/vector-types";
<<<<<<< HEAD
import {
  generateMerkleTreeData,
  validateChannelUpdateSignatures,
  getSignerAddressFromPublicIdentifier,
} from "@connext/vector-utils";
=======
>>>>>>> 76e98104
import pino from "pino";
import Ajv from "ajv";
import { Evt } from "evt";

import { version } from "../package.json";

import { InvalidTransferType } from "./errors";
import {
  convertConditionalTransferParams,
  convertResolveConditionParams,
  convertWithdrawParams,
} from "./paramConverter";
import { setupEngineListeners } from "./listeners";
import { getEngineEvtContainer } from "./utils";
import { sendIsAlive } from "./isAlive";

export const ajv = new Ajv();

export type EngineEvtContainer = { [K in keyof EngineEventMap]: Evt<EngineEventMap[K]> };

export class VectorEngine implements IVectorEngine {
  // Setup event container to emit events from vector
  private readonly evts: EngineEvtContainer = getEngineEvtContainer();

  private readonly restoreLocks: { [channelAddress: string]: string } = {};

  private constructor(
    private readonly signer: IChannelSigner,
    private readonly messaging: IMessagingService,
    private readonly store: IEngineStore,
    private readonly vector: IVectorProtocol,
    private readonly chainService: IVectorChainService,
    private readonly chainAddresses: ChainAddresses,
    private readonly lockService: ILockService,
    private readonly logger: pino.BaseLogger,
  ) {}

  static async connect(
    messaging: IMessagingService,
    lock: ILockService,
    store: IEngineStore,
    signer: IChannelSigner,
    chainService: IVectorChainService,
    chainAddresses: ChainAddresses,
    logger: pino.BaseLogger,
    validationService?: IExternalValidation,
  ): Promise<VectorEngine> {
    const vector = await Vector.connect(
      messaging,
      lock,
      store,
      signer,
      chainService,
      logger.child({ module: "VectorProtocol" }),
      validationService,
    );
    const engine = new VectorEngine(
      signer,
      messaging,
      store,
      vector,
      chainService,
      chainAddresses,
      lock,
      logger.child({ module: "VectorEngine" }),
    );
    await engine.setupListener();
    logger.debug({}, "Setup engine listeners");
    await sendIsAlive(engine.signer, engine.messaging, engine.store, engine.logger);
    logger.info({ vector: vector.publicIdentifier }, "Vector Engine connected 🚀!");
    return engine;
  }

  get publicIdentifier(): string {
    return this.vector.publicIdentifier;
  }

  get signerAddress(): string {
    return this.vector.signerAddress;
  }

  // TODO: create injected validation that handles submitting transactions
  // IFF there was a fee involved. Should:
  // - check if fee > 0
  //    - yes && my withdrawal: make sure transaction hash is included in
  //      the meta (verify tx)

  private async setupListener(): Promise<void> {
    await setupEngineListeners(
      this.evts,
      this.chainService,
      this.vector,
      this.messaging,
      this.signer,
      this.store,
      this.chainAddresses,
      this.logger,
      this.setup.bind(this),
      this.acquireRestoreLocks.bind(this),
      this.releaseRestoreLocks.bind(this),
    );
  }

  private async acquireRestoreLocks(channel: FullChannelState): Promise<Result<void, EngineError>> {
    if (this.restoreLocks[channel.channelAddress]) {
      // Has already been released, return undefined
      return Result.ok(this.restoreLocks[channel.channelAddress]);
    }
    try {
      const isAlice = channel.alice === this.signer.address;
      const lockVal = await this.lockService.acquireLock(
        channel.channelAddress,
        isAlice,
        isAlice ? channel.bobIdentifier : channel.aliceIdentifier,
      );
      this.restoreLocks[channel.channelAddress] = lockVal;
      return Result.ok(undefined);
    } catch (e) {
      return Result.fail(
        new EngineError("Failed to acquire restore lock", channel.channelAddress, {
          publicIdentifier: this.signer.publicIdentifier,
        }),
      );
    }
  }

  private async releaseRestoreLocks(channel: FullChannelState): Promise<Result<void, EngineError>> {
    if (!this.restoreLocks[channel.channelAddress]) {
      // Has already been released, return undefined
      return Result.ok(undefined);
    }
    try {
      const isAlice = channel.alice === this.signer.address;
      await this.lockService.releaseLock(
        channel.channelAddress,
        this.restoreLocks[channel.channelAddress],
        isAlice,
        isAlice ? channel.bobIdentifier : channel.aliceIdentifier,
      );
      delete this.restoreLocks[channel.channelAddress];
      return Result.ok(undefined);
    } catch (e) {
      return Result.fail(
        new EngineError("Failed to release restore lock", channel.channelAddress, {
          publicIdentifier: this.signer.publicIdentifier,
        }),
      );
    }
  }

  private async getConfig(): Promise<Result<ChannelRpcMethodsResponsesMap[typeof ChannelRpcMethods.chan_getConfig]>> {
    return Result.ok([{ index: 0, publicIdentifier: this.publicIdentifier, signerAddress: this.signerAddress }]);
  }

  private async getStatus(): Promise<Result<ChannelRpcMethodsResponsesMap[typeof ChannelRpcMethods.chan_getStatus]>> {
    const chainIds = Object.keys(this.chainAddresses).map((chainId) => parseInt(chainId));
    const providerResponses = await Promise.all(chainIds.map((chainId) => this.chainService.getSyncing(chainId)));
    const providerSyncing = Object.fromEntries(
      chainIds.map((chainId, index) => {
        const res = providerResponses[index];
        let syncing:
          | string
          | boolean
          | { startingBlock: string; currentBlock: string; highestBlock: string }
          | undefined;
        if (res.isError) {
          syncing = res.getError()?.message;
        } else {
          syncing = res.getValue();
        }
        return [chainId, syncing];
      }),
    );
    return Result.ok({
      version,
      publicIdentifier: this.publicIdentifier,
      signerAddress: this.signerAddress,
      providerSyncing,
    });
  }

  private async getChannelState(
    params: EngineParams.GetChannelState,
  ): Promise<
    Result<
      ChannelRpcMethodsResponsesMap[typeof ChannelRpcMethods.chan_getChannelState],
      Error | OutboundChannelUpdateError
    >
  > {
    const validate = ajv.compile(EngineParams.GetChannelStateSchema);
    const valid = validate(params);
    if (!valid) {
      return Result.fail(new Error(validate.errors?.map((err) => err.message).join(",")));
    }
    try {
      const channel = await this.store.getChannelState(params.channelAddress);
      return Result.ok(channel);
    } catch (e) {
      return Result.fail(e);
    }
  }

  private async getTransferState(
    params: EngineParams.GetTransferState,
  ): Promise<Result<ChannelRpcMethodsResponsesMap[typeof ChannelRpcMethods.chan_getTransferState], Error>> {
    const validate = ajv.compile(EngineParams.GetTransferStateSchema);
    const valid = validate(params);
    if (!valid) {
      return Result.fail(new Error(validate.errors?.map((err) => err.message).join(",")));
    }

    try {
      const transfer = await this.store.getTransferState(params.transferId);
      return Result.ok(transfer);
    } catch (e) {
      return Result.fail(e);
    }
  }

  private async getActiveTransfers(
    params: EngineParams.GetActiveTransfers,
  ): Promise<Result<ChannelRpcMethodsResponsesMap[typeof ChannelRpcMethods.chan_getActiveTransfers], Error>> {
    const validate = ajv.compile(EngineParams.GetActiveTransfersSchema);
    const valid = validate(params);
    if (!valid) {
      return Result.fail(new Error(validate.errors?.map((err) => err.message).join(",")));
    }

    try {
      const transfers = await this.store.getActiveTransfers(params.channelAddress);
      return Result.ok(transfers);
    } catch (e) {
      return Result.fail(e);
    }
  }

  private async getTransferStateByRoutingId(
    params: EngineParams.GetTransferStateByRoutingId,
  ): Promise<Result<ChannelRpcMethodsResponsesMap[typeof ChannelRpcMethods.chan_getTransferStateByRoutingId], Error>> {
    const validate = ajv.compile(EngineParams.GetTransferStateByRoutingIdSchema);
    const valid = validate(params);
    if (!valid) {
      return Result.fail(new Error(validate.errors?.map((err) => err.message).join(",")));
    }

    try {
      const transfer = await this.store.getTransferByRoutingId(params.channelAddress, params.routingId);
      return Result.ok(transfer);
    } catch (e) {
      return Result.fail(e);
    }
  }

  private async getTransferStatesByRoutingId(
    params: EngineParams.GetTransferStatesByRoutingId,
  ): Promise<Result<ChannelRpcMethodsResponsesMap[typeof ChannelRpcMethods.chan_getTransferStatesByRoutingId], Error>> {
    const validate = ajv.compile(EngineParams.GetTransferStatesByRoutingIdSchema);
    const valid = validate(params);
    if (!valid) {
      return Result.fail(new Error(validate.errors?.map((err) => err.message).join(",")));
    }
    try {
      const transfers = await this.store.getTransfersByRoutingId(params.routingId);
      return Result.ok(transfers);
    } catch (e) {
      return Result.fail(e);
    }
  }

  private async getChannelStateByParticipants(
    params: EngineParams.GetChannelStateByParticipants,
  ): Promise<
    Result<
      ChannelRpcMethodsResponsesMap[typeof ChannelRpcMethods.chan_getChannelStateByParticipants],
      Error | OutboundChannelUpdateError
    >
  > {
    const validate = ajv.compile(EngineParams.GetChannelStateByParticipantsSchema);
    const valid = validate(params);
    if (!valid) {
      return Result.fail(new Error(validate.errors?.map((err) => err.message).join(",")));
    }
    try {
      const channel = await this.store.getChannelStateByParticipants(params.alice, params.bob, params.chainId);
      return Result.ok(channel);
    } catch (e) {
      return Result.fail(e);
    }
  }

  private async getChannelStates(): Promise<
    Result<
      ChannelRpcMethodsResponsesMap[typeof ChannelRpcMethods.chan_getChannelStates],
      Error | OutboundChannelUpdateError
    >
  > {
    try {
      const channel = await this.store.getChannelStates();
      return Result.ok(channel);
    } catch (e) {
      return Result.fail(e);
    }
  }

  private async getRegisteredTransfers(
    params: EngineParams.GetRegisteredTransfers,
  ): Promise<
    Result<
      ChannelRpcMethodsResponsesMap[typeof ChannelRpcMethods.chan_getRegisteredTransfers],
      Error | OutboundChannelUpdateError
    >
  > {
    const validate = ajv.compile(EngineParams.GetRegisteredTransfersSchema);
    const valid = validate(params);
    if (!valid) {
      return Result.fail(new Error(validate.errors?.map((err) => err.message).join(",")));
    }
    const { chainId } = params;
    const result = await this.chainService.getRegisteredTransfers(
      this.chainAddresses[chainId].transferRegistryAddress,
      chainId,
    );
    return result;
  }

  private async setup(
    params: EngineParams.Setup,
  ): Promise<
    Result<ChannelRpcMethodsResponsesMap[typeof ChannelRpcMethods.chan_setup], OutboundChannelUpdateError | Error>
  > {
    const validate = ajv.compile(EngineParams.SetupSchema);
    const valid = validate(params);
    if (!valid) {
      return Result.fail(new Error(validate.errors?.map((err) => err.message).join(",")));
    }

    const chainProviders = this.chainService.getChainProviders();
    if (chainProviders.isError) {
      return Result.fail(chainProviders.getError()!);
    }

    const setupRes = await this.vector.setup({
      counterpartyIdentifier: params.counterpartyIdentifier,
      timeout: params.timeout,
      networkContext: {
        channelFactoryAddress: this.chainAddresses[params.chainId].channelFactoryAddress,
        transferRegistryAddress: this.chainAddresses[params.chainId].transferRegistryAddress,
        chainId: params.chainId,
        providerUrl: chainProviders.getValue()[params.chainId],
      },
      meta: params.meta,
    });

    if (setupRes.isError) {
      return setupRes;
    }

    const channel = setupRes.getValue();
    if (this.signerAddress === channel.bob) {
      return setupRes;
    }

    // If it is alice && chain id is in autodeployable chains, deploy contract
    if (!AUTODEPLOY_CHAIN_IDS.includes(channel.networkContext.chainId)) {
      return setupRes;
    }

    this.logger.info(
      { chainId: channel.networkContext.chainId, channel: channel.channelAddress },
      "Deploying channel multisig",
    );
    const deployRes = await this.chainService.sendDeployChannelTx(channel);
    if (deployRes.isError) {
      const err = deployRes.getError();
      this.logger.error(
        {
          ...(err?.context ?? {}),
          chainId: channel.networkContext.chainId,
          channel: channel.channelAddress,
          error: deployRes.getError()!.message,
        },
        "Failed to deploy channel multisig",
      );
      return setupRes;
    }
    const tx = deployRes.getValue();
    this.logger.info({ chainId: channel.networkContext.chainId, hash: tx.hash }, "Deploy tx broadcast");
    await tx.wait();
    this.logger.debug({ chainId: channel.networkContext.chainId, hash: tx.hash }, "Deploy tx mined");
    return setupRes;
  }

  private async requestSetup(
    params: EngineParams.Setup,
  ): Promise<Result<{ channelAddress: string }, OutboundChannelUpdateError | Error>> {
    const validate = ajv.compile(EngineParams.SetupSchema);
    const valid = validate(params);
    if (!valid) {
      return Result.fail(new Error(validate.errors?.map((err) => err.message).join(",")));
    }

    return this.messaging.sendSetupMessage(Result.ok(params), params.counterpartyIdentifier, this.publicIdentifier);
  }

  private async deposit(
    params: EngineParams.Deposit,
  ): Promise<
    Result<ChannelRpcMethodsResponsesMap[typeof ChannelRpcMethods.chan_deposit], OutboundChannelUpdateError | Error>
  > {
    const validate = ajv.compile(EngineParams.DepositSchema);
    const valid = validate(params);
    if (!valid) {
      return Result.fail(new Error(validate.errors?.map((err) => err.message).join(",")));
    }

    return this.vector.deposit(params);
  }

  private async requestCollateral(
    params: EngineParams.RequestCollateral,
  ): Promise<Result<undefined, OutboundChannelUpdateError | Error>> {
    const validate = ajv.compile(EngineParams.RequestCollateralSchema);
    const valid = validate(params);
    if (!valid) {
      return Result.fail(new Error(validate.errors?.map((err) => err.message).join(",")));
    }

    const channelRes = await this.getChannelState({ channelAddress: params.channelAddress });
    if (channelRes.isError) {
      return Result.fail(channelRes.getError()!);
    }
    const channel = channelRes.getValue();
    if (!channel) {
      return Result.fail(
        new OutboundChannelUpdateError(OutboundChannelUpdateError.reasons.ChannelNotFound, params as any),
      );
    }

    const request = await this.messaging.sendRequestCollateralMessage(
      Result.ok(params),
      this.publicIdentifier === channel.aliceIdentifier ? channel.bobIdentifier : channel.aliceIdentifier,
      this.publicIdentifier,
    );
    return request;
  }

  private async createTransfer(
    params: EngineParams.ConditionalTransfer,
  ): Promise<
    Result<
      ChannelRpcMethodsResponsesMap[typeof ChannelRpcMethods.chan_createTransfer],
      InvalidTransferType | OutboundChannelUpdateError
    >
  > {
    const validate = ajv.compile(EngineParams.ConditionalTransferSchema);
    const valid = validate(params);
    if (!valid) {
      return Result.fail(new Error(validate.errors?.map((err) => err.message).join(",")));
    }

    const channelRes = await this.getChannelState({ channelAddress: params.channelAddress });
    if (channelRes.isError) {
      return Result.fail(channelRes.getError()!);
    }
    const channel = channelRes.getValue();
    if (!channel) {
      return Result.fail(
        new OutboundChannelUpdateError(OutboundChannelUpdateError.reasons.ChannelNotFound, params as any),
      );
    }

    // First, get translated `create` params using the passed in conditional transfer ones
    const createResult = await convertConditionalTransferParams(
      params,
      this.signer,
      channel!,
      this.chainAddresses,
      this.chainService,
    );
    if (createResult.isError) {
      return Result.fail(createResult.getError()!);
    }
    const createParams = createResult.getValue();
    const protocolRes = await this.vector.create(createParams);
    if (protocolRes.isError) {
      return Result.fail(protocolRes.getError()!);
    }
    const res = protocolRes.getValue();
    return Result.ok(res);
  }

  private async resolveTransfer(
    params: EngineParams.ResolveTransfer,
  ): Promise<Result<ChannelRpcMethodsResponsesMap[typeof ChannelRpcMethods.chan_resolveTransfer], Error>> {
    const validate = ajv.compile(EngineParams.ResolveTransferSchema);
    const valid = validate(params);
    if (!valid) {
      return Result.fail(new Error(validate.errors?.map((err) => err.message).join(",")));
    }

    const transferRes = await this.getTransferState({ transferId: params.transferId });
    if (transferRes.isError) {
      return Result.fail(transferRes.getError()!);
    }
    const transfer = transferRes.getValue();
    if (!transfer) {
      return Result.fail(
        new OutboundChannelUpdateError(OutboundChannelUpdateError.reasons.TransferNotFound, params as any),
      );
    }

    // First, get translated `create` params using the passed in conditional transfer ones
    const resolveResult = convertResolveConditionParams(params, transfer);
    if (resolveResult.isError) {
      return Result.fail(resolveResult.getError()!);
    }
    const resolveParams = resolveResult.getValue();
    const protocolRes = await this.vector.resolve(resolveParams);
    if (protocolRes.isError) {
      return Result.fail(protocolRes.getError()!);
    }
    const res = protocolRes.getValue();
    return Result.ok(res);
  }

  private async withdraw(
    params: EngineParams.Withdraw,
  ): Promise<Result<ChannelRpcMethodsResponsesMap[typeof ChannelRpcMethods.chan_withdraw], Error>> {
    const validate = ajv.compile(EngineParams.WithdrawSchema);
    const valid = validate(params);
    if (!valid) {
      return Result.fail(new Error(validate.errors?.map((err) => err.message).join(",")));
    }

    const channelRes = await this.getChannelState({ channelAddress: params.channelAddress });
    if (channelRes.isError) {
      return Result.fail(channelRes.getError()!);
    }
    const channel = channelRes.getValue();
    if (!channel) {
      return Result.fail(
        new OutboundChannelUpdateError(OutboundChannelUpdateError.reasons.ChannelNotFound, params as any),
      );
    }

    // First, get translated `create` params from withdraw
    const createResult = await convertWithdrawParams(
      params,
      this.signer,
      channel,
      this.chainAddresses,
      this.chainService,
    );
    if (createResult.isError) {
      return Result.fail(createResult.getError()!);
    }
    const createParams = createResult.getValue();
    const protocolRes = await this.vector.create(createParams);
    if (protocolRes.isError) {
      return Result.fail(protocolRes.getError()!);
    }
    const res = protocolRes.getValue();
    const transferId = res.latestUpdate.details.transferId;
    this.logger.info({ channelAddress: params.channelAddress, transferId }, "Withdraw transfer created");

    let transactionHash: string | undefined = undefined;
    const timeout = 90_000;
    try {
      const event = await this.evts[WITHDRAWAL_RECONCILED_EVENT].attachOnce(
        timeout,
        (data) => data.channelAddress === params.channelAddress && data.transferId === transferId,
      );
      transactionHash = event.transactionHash;
    } catch (e) {
      this.logger.warn({ channelAddress: params.channelAddress, transferId, timeout }, "Withdraw tx not submitted");
    }

    return Result.ok({ channel: res, transactionHash });
  }

  private async decrypt(encrypted: string): Promise<Result<string, Error>> {
    try {
      const res = await this.signer.decrypt(encrypted);
      return Result.ok(res);
    } catch (e) {
      return Result.fail(e);
    }
  }

  private async signUtilityMessage(params: EngineParams.SignUtilityMessage): Promise<Result<string, Error>> {
    const validate = ajv.compile(EngineParams.SignUtilityMessageSchema);
    const valid = validate(params);
    if (!valid) {
      return Result.fail(new Error(validate.errors?.map((err) => err.message).join(",")));
    }
    try {
      const sig = await this.signer.signUtilityMessage(params.message);
      return Result.ok(sig);
    } catch (e) {
      return Result.fail(e);
    }
  }

  // RESTORE STATE
  // NOTE: MUST be under protocol lock
  private async restoreState(
    params: EngineParams.RestoreState,
  ): Promise<Result<ChannelRpcMethodsResponsesMap["chan_restoreState"], Error>> {
    const method = "restoreState";
    const validate = ajv.compile(EngineParams.RestoreStateSchema);
    const valid = validate(params);
    if (!valid) {
      return Result.fail(new Error(validate.errors?.map((err) => err.message).join(",")));
    }

    // Send message to counterparty, they will grab lock and
    // return information under lock, initiator will update channel,
    // then send confirmation message to counterparty, who will release the lock
    const { chainId, counterpartyIdentifier } = params;
    const restoreDataRes = await this.messaging.sendRestoreStateMessage(
      Result.ok({ chainId }),
      counterpartyIdentifier,
      this.signer.publicIdentifier,
    );
    if (restoreDataRes.isError) {
      return Result.fail(restoreDataRes.getError()!);
    }

    const { channel, activeTransfers } = restoreDataRes.getValue() ?? ({} as any);

    // Here you are under lock, verify things about channel
    // Create helper to send message allowing a release lock
    const sendResponseToCounterparty = async (error?: string, context: any = {}) => {
      if (!error) {
        const res = await this.messaging.sendRestoreStateMessage(
          Result.ok({
            channelAddress: channel.channelAddress,
          }),
          counterpartyIdentifier,
          this.signer.publicIdentifier,
        );
        if (res.isError) {
          error = "Restore failed: unable to ack";
          context = { error: res.getError()!.message };
        } else {
          return Result.ok(channel);
        }
      }

      // handle error by returning it to counterparty && returning result
      const err = new EngineError(error as string, channel.channelAddress, {
        ...context,
        signer: this.signer.publicIdentifier,
        chainId,
        method,
        counterpartyIdentifier,
      });
      await this.messaging.sendRestoreStateMessage(
        Result.fail(err),
        counterpartyIdentifier,
        this.signer.publicIdentifier,
      );
      return Result.fail(err);
    };

    // Verify data exists
    if (!channel || !activeTransfers) {
      return sendResponseToCounterparty("Restore failed: no data for restore");
    }

    // Verify channel address is same as calculated
    const counterparty = getSignerAddressFromPublicIdentifier(counterpartyIdentifier);
    const calculated = await this.chainService.getChannelAddress(
      channel.alice === this.signer.address ? this.signer.address : counterparty,
      channel.bob === this.signer.address ? this.signer.address : counterparty,
      channel.networkContext.channelFactoryAddress,
      chainId,
    );
    if (calculated.isError) {
      return sendResponseToCounterparty("Restore failed: could not verify channelAddress", {
        error: calculated.getError()!.message,
        ...calculated.getError()!.context,
      });
    }
    if (calculated.getValue() !== channel.channelAddress) {
      return sendResponseToCounterparty("Restore failed: invalid channelAddress", {
        calculated: calculated.getValue(),
      });
    }

    // Verify signatures on latest update
    const sigRes = await validateChannelUpdateSignatures(
      channel,
      channel.latestUpdate.aliceSignature,
      channel.latestUpdate.bobSignature,
      "both",
    );
    if (sigRes.isError) {
      return sendResponseToCounterparty("Restore failed: invalid signatures", {
        calculated: calculated.getValue(),
        error: sigRes.getError()!.message,
      });
    }

    // Verify transfers match merkleRoot
    const { root } = generateMerkleTreeData(activeTransfers);
    if (root !== channel.merkleRoot) {
      return sendResponseToCounterparty("Restore failed: invalid merkleRoot", {
        calculated: root,
        merkleRoot: channel.merkleRoot,
        activeTransfers: activeTransfers.map((t) => t.transferId),
      });
    }

    // Verify nothing with a sync-able nonce exists in store
    const existing = await this.getChannelState({ channelAddress: channel.channelAddress });
    if (existing.isError) {
      return sendResponseToCounterparty("Restore failed: store.getChannelState faileds", {
        error: existing.getError()?.message,
      });
    }
    const nonce = existing.getValue()?.nonce ?? 0;
    const diff = channel.nonce - nonce;
    if (diff <= 1 && channel.latestUpdate.type !== UpdateType.setup) {
      return sendResponseToCounterparty("Restore failed: syncable state", {
        existing: nonce,
        toRestore: channel.nonce,
      });
    }

    // Save channel
    try {
      await this.store.saveChannelStateAndTransfers(channel, activeTransfers);
    } catch (e) {
      return sendResponseToCounterparty("Restore failed: could not save state", {
        error: e.message,
      });
    }

    // Respond by saying this was a success
    const returnVal = await sendResponseToCounterparty();

    // Post to evt
    this.evts[EngineEvents.RESTORE_STATE_EVENT].post({
      channelAddress: channel.channelAddress,
      aliceIdentifier: channel.aliceIdentifier,
      bobIdentifier: channel.bobIdentifier,
      chainId,
    });

    return returnVal;
  }

  // DISPUTE METHODS
  private async disputeChannel(
    params: EngineParams.DisputeChannel,
  ): Promise<Result<ChannelRpcMethodsResponsesMap[typeof ChannelRpcMethods.chan_dispute], Error>> {
    const channel = await this.getChannelState({ channelAddress: params.channelAddress });
    if (channel.isError) {
      return Result.fail(channel.getError()!);
    }
    const state = channel.getValue();
    if (!state) {
      return Result.fail(
        new OutboundChannelUpdateError(OutboundChannelUpdateError.reasons.ChannelNotFound, params as any),
      );
    }
    const disputeRes = await this.chainService.sendDisputeChannelTx(state);
    if (disputeRes.isError) {
      return Result.fail(disputeRes.getError()!);
    }

    return Result.ok({ transactionHash: disputeRes.getValue().hash });
  }

  private async defundChannel(
    params: EngineParams.DefundChannel,
  ): Promise<Result<ChannelRpcMethodsResponsesMap[typeof ChannelRpcMethods.chan_defund], Error>> {
    const channel = await this.getChannelState({ channelAddress: params.channelAddress });
    if (channel.isError) {
      return Result.fail(channel.getError()!);
    }
    const state = channel.getValue();
    if (!state) {
      return Result.fail(
        new OutboundChannelUpdateError(OutboundChannelUpdateError.reasons.ChannelNotFound, params as any),
      );
    }
    if (!state.inDispute) {
      return Result.fail(new Error("Channel not in dispute"));
    }
    const disputeRes = await this.chainService.sendDefundChannelTx(state);
    if (disputeRes.isError) {
      return Result.fail(disputeRes.getError()!);
    }

    return Result.ok({ transactionHash: disputeRes.getValue().hash });
  }

  private async disputeTransfer(
    params: EngineParams.DisputeTransfer,
  ): Promise<Result<ChannelRpcMethodsResponsesMap[typeof ChannelRpcMethods.chan_disputeTransfer], Error>> {
    const transferRes = await this.getTransferState(params);
    if (transferRes.isError) {
      return Result.fail(transferRes.getError()!);
    }
    const transfer = transferRes.getValue();
    if (!transfer) {
      return Result.fail(
        new OutboundChannelUpdateError(OutboundChannelUpdateError.reasons.TransferNotFound, params as any),
      );
    }

    // Get active transfers
    const activeRes = await this.getActiveTransfers({ channelAddress: transfer.channelAddress });
    if (activeRes.isError) {
      return Result.fail(activeRes.getError()!);
    }
    const disputeRes = await this.chainService.sendDisputeTransferTx(transfer.transferId, activeRes.getValue());
    if (disputeRes.isError) {
      return Result.fail(disputeRes.getError()!);
    }
    return Result.ok({ transactionHash: disputeRes.getValue().hash });
  }

  private async defundTransfer(
    params: EngineParams.DefundTransfer,
  ): Promise<Result<ChannelRpcMethodsResponsesMap[typeof ChannelRpcMethods.chan_defundTransfer], Error>> {
    const transferRes = await this.getTransferState(params);
    if (transferRes.isError) {
      return Result.fail(transferRes.getError()!);
    }
    const transfer = transferRes.getValue();
    if (!transfer) {
      return Result.fail(
        new OutboundChannelUpdateError(OutboundChannelUpdateError.reasons.TransferNotFound, params as any),
      );
    }

    if (!transfer.inDispute) {
      return Result.fail(new Error("Transfer not in dispute"));
    }

    const defundRes = await this.chainService.sendDefundTransferTx(transfer);
    if (defundRes.isError) {
      return Result.fail(defundRes.getError()!);
    }
    return Result.ok({ transactionHash: defundRes.getValue().hash });
  }

  // JSON RPC interface -- this will accept:
  // - "chan_deposit"
  // - "chan_createTransfer"
  // - "chan_resolveTransfer"
  // - etc.
  public async request<T extends ChannelRpcMethod>(
    payload: EngineParams.RpcRequest,
  ): Promise<ChannelRpcMethodsResponsesMap[T]> {
    this.logger.debug({ payload, method: "request" }, "Method called");
    const validate = ajv.compile(EngineParams.RpcRequestSchema);
    const valid = validate(payload);
    if (!valid) {
      // dont use result type since this could go over the wire
      // TODO: how to represent errors over the wire?
      this.logger.error({ method: "request", payload, ...(validate.errors ?? {}) });
      throw new Error(validate.errors?.map((err) => err.message).join(","));
    }

    const methodName = payload.method.replace("chan_", "");
    if (typeof this[methodName] !== "function") {
      throw new Error(`Invalid method: ${methodName}`);
    }

    // every method must be a result type
    const res = await this[methodName](payload.params);
    if (res.isError) {
      throw res.getError();
    }
    return res.getValue();
  }

  ///////////////////////////////////
  // EVENT METHODS

  public on<T extends EngineEvent>(
    event: T,
    callback: (payload: EngineEventMap[T]) => void | Promise<void>,
    filter: (payload: EngineEventMap[T]) => boolean = () => true,
  ): void {
    this.evts[event].pipe(filter).attach(callback);
  }

  public once<T extends EngineEvent>(
    event: T,
    callback: (payload: EngineEventMap[T]) => void | Promise<void>,
    filter: (payload: EngineEventMap[T]) => boolean = () => true,
  ): void {
    this.evts[event].pipe(filter).attachOnce(callback);
  }

  public waitFor<T extends EngineEvent>(
    event: T,
    timeout: number,
    filter: (payload: EngineEventMap[T]) => boolean = () => true,
  ): Promise<EngineEventMap[T]> {
    return this.evts[event].pipe(filter).waitFor(timeout);
  }

  public off<T extends EngineEvent>(event?: T): void {
    if (event) {
      this.evts[event].detach();
      return;
    }

    Object.keys(EngineEvents).forEach((k) => this.evts[k].detach());
  }
}<|MERGE_RESOLUTION|>--- conflicted
+++ resolved
@@ -24,14 +24,11 @@
   EngineError,
   UpdateType,
 } from "@connext/vector-types";
-<<<<<<< HEAD
 import {
   generateMerkleTreeData,
   validateChannelUpdateSignatures,
   getSignerAddressFromPublicIdentifier,
 } from "@connext/vector-utils";
-=======
->>>>>>> 76e98104
 import pino from "pino";
 import Ajv from "ajv";
 import { Evt } from "evt";
