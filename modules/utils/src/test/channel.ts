--- conflicted
+++ resolved
@@ -35,11 +35,7 @@
   overrides: PartialUpdateParams<T>,
 ): UpdateParams<T> {
   const base = {
-<<<<<<< HEAD
-    channelAddress: mkAddress("ccc"),
-=======
     channelAddress: overrides.channelAddress ?? mkAddress("ccc"),
->>>>>>> 98d3a72d
     type,
   };
 
@@ -50,13 +46,9 @@
         counterpartyIdentifier: mkPublicIdentifier("0xbbb"),
         timeout: "1200",
         networkContext: {
-<<<<<<< HEAD
-          channelFactoryAddress: mkAddress("cfa"),
-=======
           chainId: 2,
           providerUrl: "http://eth.com",
           channelFactoryAddress: mkAddress("ccccddddaaaaaffff"),
->>>>>>> 98d3a72d
           channelMastercopyAddress: mkAddress("cccaaa"),
         },
       };
@@ -69,11 +61,7 @@
       break;
     case UpdateType.create:
       details = {
-<<<<<<< HEAD
-        channelAddress: mkAddress("ccc"),
-=======
         channelAddress: base.channelAddress,
->>>>>>> 98d3a72d
         amount: "15",
         assetId: mkAddress("0"),
         transferDefinition: mkAddress("def"),
@@ -85,11 +73,7 @@
       break;
     case UpdateType.resolve:
       details = {
-<<<<<<< HEAD
-        channelAddress: mkAddress("ccc"),
-=======
         channelAddress: base.channelAddress,
->>>>>>> 98d3a72d
         transferId: mkBytes32("abcdef"),
         transferResolver: { preImage: mkBytes32("cdef") },
         meta: { test: "meta" },
@@ -124,11 +108,7 @@
     channelAddress: mkAddress("ccc"),
     fromIdentifier: mkPublicIdentifier("A"),
     nonce: 1,
-<<<<<<< HEAD
-    signatures: [mkBytes32("abc1"), mkBytes32("abc2")],
-=======
     signatures: [mkBytes32("abcd1"), mkBytes32("abcd2")],
->>>>>>> 98d3a72d
     toIdentifier: mkPublicIdentifier("B"),
     type,
   };
@@ -143,15 +123,9 @@
       details = {
         networkContext: {
           chainId: 1337,
-<<<<<<< HEAD
-          channelFactoryAddress: mkAddress("cfa"),
-          providerUrl: "http://localhost:8545",
-          channelMastercopyAddress: mkAddress("afa"),
-=======
           channelFactoryAddress: mkAddress("ccccddddaaaaaffff"),
           providerUrl: "http://localhost:8545",
           channelMastercopyAddress: mkAddress("mast"),
->>>>>>> 98d3a72d
         },
         timeout: "1",
       } as SetupUpdateDetails;
@@ -164,46 +138,27 @@
     case UpdateType.create:
       details = {
         merkleProofData: [mkBytes32("beef")],
-<<<<<<< HEAD
-        merkleRoot: mkBytes32("root"),
-        transferDefinition: mkAddress("def"),
-        transferEncodings: ["create", "resolve"],
-        transferId: mkBytes32("id"),
-=======
         merkleRoot: mkBytes32("feeb"),
         transferDefinition: mkAddress("def"),
         transferEncodings: ["create", "resolve"],
         transferId: mkBytes32("eee"),
->>>>>>> 98d3a72d
         transferInitialState: {
           balance: {
             amount: ["10", "0"],
             to: [mkAddress("aaa"), mkAddress("bbb")],
           },
-<<<<<<< HEAD
-          linkedHash: mkBytes32("12345baaf"),
-=======
           linkedHash: mkBytes32("fabfab"),
->>>>>>> 98d3a72d
         } as LinkedTransferState,
         transferTimeout: "0",
       } as CreateUpdateDetails;
       break;
     case UpdateType.resolve:
       details = {
-<<<<<<< HEAD
-        merkleRoot: mkBytes32("root1"),
-        transferDefinition: mkAddress("def"),
-        transferEncodings: ["create", "resolve"],
-        transferId: mkBytes32("id"),
-        transferResolver: { preImage: mkBytes32("eefff") },
-=======
         merkleRoot: mkBytes32("feeb"),
         transferDefinition: mkAddress("def"),
         transferEncodings: ["create", "resolve"],
         transferId: mkBytes32("eee"),
         transferResolver: { preImage: mkBytes32("eeefff") },
->>>>>>> 98d3a72d
       } as ResolveUpdateDetails;
       break;
   }
@@ -256,15 +211,9 @@
     merkleRoot: mkHash(),
     networkContext: {
       chainId: 1337,
-<<<<<<< HEAD
-      channelFactoryAddress: mkAddress("cfa"),
-      providerUrl: "http://localhost:8545",
-      channelMastercopyAddress: mkAddress("afa"),
-=======
       channelFactoryAddress: mkAddress("ccccddddaaaaaffff"),
       providerUrl: "http://localhost:8545",
       channelMastercopyAddress: mkAddress("mast"),
->>>>>>> 98d3a72d
     },
     nonce,
     participants,
