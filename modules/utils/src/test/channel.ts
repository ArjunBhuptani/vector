--- conflicted
+++ resolved
@@ -5,18 +5,14 @@
   CreateUpdateDetails,
   DepositUpdateDetails,
   FullChannelState,
+  LinkedTransferResolverEncoding,
   LinkedTransferState,
+  LinkedTransferStateEncoding,
   ResolveUpdateDetails,
   SetupUpdateDetails,
-<<<<<<< HEAD
   UpdateParams,
   UpdateParamsMap,
   UpdateType,
-=======
-  LinkedTransferState,
-  LinkedTransferStateEncoding,
-  LinkedTransferResolverEncoding,
->>>>>>> 8e9e764e
 } from "@connext/vector-types";
 
 import { ChannelSigner } from "../channelSigner";
