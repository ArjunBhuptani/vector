import { BigNumber } from "@connext/types";
import {
  Balance,
  LinkedTransferState,
  TransferState,
  CoreTransferState,
  DEFAULT_TRANSFER_TIMEOUT,
  FullTransferState,
  LinkedTransferResolverEncoding,
  LinkedTransferStateEncoding,
  TransferName,
} from "@connext/vector-types";
import { utils } from "ethers";

import { getRandomBytes32 } from "../hexStrings";
import { hashTransferState } from "../transfers";

import { mkAddress, mkHash, mkBytes32 } from "./util";

const { keccak256, solidityPack } = utils;

type PartialTransferOverrides = Partial<{ balance: Partial<Balance>; assetId: string }>;

export const createTestLinkedTransferState = (
  overrides: PartialTransferOverrides & { linkedHash?: string } = {},
): LinkedTransferState => {
  const { balance: balanceOverrides, ...defaultOverrides } = overrides;
  return {
    balance: {
      to: [mkAddress("0xaaa"), mkAddress("0xbbb")],
      amount: ["1", "0"],
      ...(balanceOverrides ?? {}),
    },
    linkedHash: mkHash("0xeee"),
    ...defaultOverrides,
  };
};

export const createTestLinkedTransferStates = (
  count = 2,
  overrides: PartialTransferOverrides[] = [],
): TransferState[] => {
  return Array(count)
    .fill(0)
    .map((val, idx) => {
      return createTestLinkedTransferState({ ...(overrides[idx] ?? {}) });
    });
};

export const createCoreTransferState = (overrides: Partial<CoreTransferState> = {}): CoreTransferState => {
  return {
    initialBalance: { to: [mkAddress("0xaa"), mkAddress("0xbbb")], amount: ["1", "0"] },
    assetId: mkAddress(),
    channelAddress: mkAddress("0xccc"),
    transferId: mkBytes32("0xeeefff"),
    transferDefinition: mkAddress("0xdef"),
    initialStateHash: mkBytes32("0xabcdef"),
    transferTimeout: "1",
    ...overrides,
  };
};

<<<<<<< HEAD
type TestLinkedTransferOptions = {
  balance: Balance;
  assetId: string;
  preImage: string;
} & CoreTransferState;
export function createTestFullLinkedTransferState(
  overrides: Partial<TestLinkedTransferOptions>,
): FullTransferState<typeof TransferName.LinkedTransfer> {
  // get overrides/defaults values
  const { balance, assetId, preImage, ...core } = overrides;

  const transferEncodings = [LinkedTransferStateEncoding, LinkedTransferResolverEncoding];
  const transferResolver = { preImage: preImage ?? getRandomBytes32() };
  const transferState = createTestLinkedTransferState({
    linkedHash: keccak256(solidityPack(["bytes32"], [transferResolver.preImage])),
    assetId: assetId ?? mkAddress(),
    balance: balance ?? { to: [mkAddress("0xaaa"), mkAddress("0xbbb")], amount: ["4", "0"] },
  });

  // get transfer value
  const transferValue = transferState.balance.amount.map((prev, curr) => {
    return BigNumber.from(prev).add(curr);
  }, BigNumber.from(0));

  // get default values
  const defaults = {
    initialBalance: { ...transferState.balance, amount: [transferValue.toString(), "0"] },
    assetId: assetId ?? mkAddress(),
    channelAddress: mkAddress("0xccc"),
    transferId: getRandomBytes32(),
    transferDefinition: mkAddress("0xdef"),
    transferTimeout: DEFAULT_TRANSFER_TIMEOUT.toString(),
    initialStateHash: hashTransferState(transferState, transferEncodings[0]),
    adjudicatorAddress: mkAddress("0xaaaaddddffff"),
    chainId: 2,
    transferEncodings,
    transferState,
    transferResolver,
    meta: { super: "cool stuff" },
  };

  return {
    ...defaults,
    ...core,
  };
}
=======
// export const createFullTransferState = <T extends TransferName = any>(type: TransferName): FullTransferState<T> => {
//   let transferState;
//   switch (type) {
//     case "LinkedTransfer":
//       transferState = createTestLinkedTransferState();
//       break;
//     case "Withdraw":
//       break;
//   }
//   return {
//     factoryAddress: mkAddress("0xaaaddd"),
//     chainId,
//     transferEncodings,
//     transferState,
//     transferResolver,
//     meta,
//     ...createCoreTransferState(),
//   };
// };
>>>>>>> 83be4117
<|MERGE_RESOLUTION|>--- conflicted
+++ resolved
@@ -60,7 +60,6 @@
   };
 };
 
-<<<<<<< HEAD
 type TestLinkedTransferOptions = {
   balance: Balance;
   assetId: string;
@@ -87,44 +86,23 @@
 
   // get default values
   const defaults = {
+    assetId: assetId ?? mkAddress(),
+    chainId: 2,
+    channelAddress: mkAddress("0xccc"),
+    channelFactoryAddress: mkAddress("0xaaaaddddffff"),
     initialBalance: { ...transferState.balance, amount: [transferValue.toString(), "0"] },
-    assetId: assetId ?? mkAddress(),
-    channelAddress: mkAddress("0xccc"),
+    initialStateHash: hashTransferState(transferState, transferEncodings[0]),
+    meta: { super: "cool stuff" },
+    transferDefinition: mkAddress("0xdef"),
+    transferEncodings,
     transferId: getRandomBytes32(),
-    transferDefinition: mkAddress("0xdef"),
+    transferResolver,
+    transferState,
     transferTimeout: DEFAULT_TRANSFER_TIMEOUT.toString(),
-    initialStateHash: hashTransferState(transferState, transferEncodings[0]),
-    adjudicatorAddress: mkAddress("0xaaaaddddffff"),
-    chainId: 2,
-    transferEncodings,
-    transferState,
-    transferResolver,
-    meta: { super: "cool stuff" },
   };
 
   return {
     ...defaults,
     ...core,
   };
-}
-=======
-// export const createFullTransferState = <T extends TransferName = any>(type: TransferName): FullTransferState<T> => {
-//   let transferState;
-//   switch (type) {
-//     case "LinkedTransfer":
-//       transferState = createTestLinkedTransferState();
-//       break;
-//     case "Withdraw":
-//       break;
-//   }
-//   return {
-//     factoryAddress: mkAddress("0xaaaddd"),
-//     chainId,
-//     transferEncodings,
-//     transferState,
-//     transferResolver,
-//     meta,
-//     ...createCoreTransferState(),
-//   };
-// };
->>>>>>> 83be4117
+}