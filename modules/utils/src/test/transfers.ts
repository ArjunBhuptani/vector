import { BigNumber } from "@connext/types";
import {
  Balance,
  LinkedTransferState,
  TransferState,
  CoreTransferState,
  DEFAULT_TRANSFER_TIMEOUT,
  FullTransferState,
  LinkedTransferResolverEncoding,
  LinkedTransferStateEncoding,
  TransferName,
} from "@connext/vector-types";
import { utils } from "ethers";

import { getRandomBytes32 } from "../hexStrings";
import { hashTransferState } from "../transfers";

import { mkAddress, mkHash, mkBytes32 } from "./util";

const { keccak256, solidityPack } = utils;

type PartialTransferOverrides = Partial<{ balance: Partial<Balance>; assetId: string }>;

export const createTestLinkedTransferState = (
  overrides: PartialTransferOverrides & { linkedHash?: string } = {},
): LinkedTransferState => {
  const { balance: balanceOverrides, ...defaultOverrides } = overrides;
  return {
    balance: {
      to: [mkAddress("aaa"), mkAddress("bbb")],
      amount: ["1", "0"],
      ...(balanceOverrides ?? {}),
    },
    linkedHash: mkHash("eee"),
    ...defaultOverrides,
  };
};

export const createTestLinkedTransferStates = (
  count = 2,
  overrides: PartialTransferOverrides[] = [],
): TransferState[] => {
  return Array(count)
    .fill(0)
    .map((val, idx) => {
      return createTestLinkedTransferState({ ...(overrides[idx] ?? {}) });
    });
};

export const createCoreTransferState = (overrides: Partial<CoreTransferState> = {}): CoreTransferState => {
  return {
    initialBalance: { to: [mkAddress("aa"), mkAddress("bbb")], amount: ["1", "0"] },
    assetId: mkAddress(),
    channelAddress: mkAddress("ccc"),
    transferId: mkBytes32("eeefff"),
    transferDefinition: mkAddress("def"),
    initialStateHash: mkBytes32("abcdef"),
    transferTimeout: "1",
    ...overrides,
  };
};

<<<<<<< HEAD
// export const createFullTransferState = <T extends TransferName = any>(type: TransferName): FullTransferState<T> => {
//   let transferState;
//   switch (type) {
//     case "LinkedTransfer":
//       transferState = createTestLinkedTransferState();
//       break;
//     case "Withdraw":
//       break;
//   }
//   return {
//     factoryAddress: mkAddress("aaaddd"),
//     chainId,
//     transferEncodings,
//     transferState,
//     transferResolver,
//     meta,
//     ...createCoreTransferState(),
//   };
// };
=======
type TestLinkedTransferOptions = {
  balance: Balance;
  assetId: string;
  preImage: string;
} & CoreTransferState;
export function createTestFullLinkedTransferState(
  overrides: Partial<TestLinkedTransferOptions> = {},
): FullTransferState<typeof TransferName.LinkedTransfer> {
  // get overrides/defaults values
  const { balance, assetId, preImage, ...core } = overrides;

  const transferEncodings = [LinkedTransferStateEncoding, LinkedTransferResolverEncoding];
  const transferResolver = { preImage: preImage ?? getRandomBytes32() };
  const transferState = createTestLinkedTransferState({
    linkedHash: keccak256(solidityPack(["bytes32"], [transferResolver.preImage])),
    assetId: assetId ?? mkAddress(),
    balance: balance ?? { to: [mkAddress("aaa"), mkAddress("bbb")], amount: ["4", "0"] },
  });

  // get transfer value
  const transferValue = transferState.balance.amount.map((prev, curr) => {
    return BigNumber.from(prev).add(curr);
  }, BigNumber.from(0));

  // get default values
  const defaults = {
    assetId: assetId ?? mkAddress(),
    chainId: 2,
    channelAddress: mkAddress("ccc"),
    channelFactoryAddress: mkAddress("aaaaddddffff"),
    initialBalance: { ...transferState.balance, amount: [transferValue.toString(), "0"] },
    initialStateHash: hashTransferState(transferState, transferEncodings[0]),
    meta: { super: "cool stuff" },
    transferDefinition: mkAddress("def"),
    transferEncodings,
    transferId: getRandomBytes32(),
    transferResolver,
    transferState,
    transferTimeout: DEFAULT_TRANSFER_TIMEOUT.toString(),
  };

  return {
    ...defaults,
    ...core,
  };
}
>>>>>>> 98d3a72d
<|MERGE_RESOLUTION|>--- conflicted
+++ resolved
@@ -60,27 +60,6 @@
   };
 };
 
-<<<<<<< HEAD
-// export const createFullTransferState = <T extends TransferName = any>(type: TransferName): FullTransferState<T> => {
-//   let transferState;
-//   switch (type) {
-//     case "LinkedTransfer":
-//       transferState = createTestLinkedTransferState();
-//       break;
-//     case "Withdraw":
-//       break;
-//   }
-//   return {
-//     factoryAddress: mkAddress("aaaddd"),
-//     chainId,
-//     transferEncodings,
-//     transferState,
-//     transferResolver,
-//     meta,
-//     ...createCoreTransferState(),
-//   };
-// };
-=======
 type TestLinkedTransferOptions = {
   balance: Balance;
   assetId: string;
@@ -126,5 +105,4 @@
     ...defaults,
     ...core,
   };
-}
->>>>>>> 98d3a72d
+}