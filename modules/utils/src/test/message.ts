import {
<<<<<<< HEAD
  ChannelUpdateError,
=======
  InboundChannelUpdateError,
>>>>>>> 98d3a72d
  UpdateType,
  VectorChannelMessage,
  VectorErrorMessage,
  VectorMessage,
} from "@connext/vector-types";

import { createTestChannelUpdate, PartialChannelUpdate } from "./channel";
import { mkPublicIdentifier } from "./util";

type PartialVectorChannelMessageData<T extends UpdateType = any> = Partial<{
  update: PartialChannelUpdate<T>;
  latestUpdate: PartialChannelUpdate<T> | undefined;
}>;

type PartialVectorChannelMessage<T extends UpdateType = any> = Partial<
  Omit<VectorChannelMessage<T>, "data"> & { data: PartialVectorChannelMessageData<T> }
>;

export function createVectorChannelMessage(overrides: PartialVectorChannelMessage = {}): VectorChannelMessage {
  // Generate the proper data fields given the overrides
  const { data, ...defaults } = overrides;
  const update = {
    ...createTestChannelUpdate(data?.update?.type ?? UpdateType.setup, data?.update),
  };
  const latestUpdate = data?.latestUpdate && {
    ...createTestChannelUpdate(data?.latestUpdate?.type ?? UpdateType.setup, data?.latestUpdate),
  };
  return {
    to: mkPublicIdentifier("BBB"),
    from: mkPublicIdentifier("AAA"),
<<<<<<< HEAD
=======
    inbox: "test_inbox",
>>>>>>> 98d3a72d
    data: {
      update: {
        ...update,
        fromIdentifier: defaults.from ?? update.fromIdentifier,
        toIdentifier: defaults.to ?? update.toIdentifier,
      },
      latestUpdate,
    },
    ...defaults,
  };
}

export function createVectorErrorMessage(overrides: Partial<VectorErrorMessage> = {}): VectorErrorMessage {
  return {
    to: mkPublicIdentifier("BBB"),
    from: mkPublicIdentifier("AAA"),
<<<<<<< HEAD
    error: new ChannelUpdateError(ChannelUpdateError.reasons.BadUpdateType, createTestChannelUpdate("setup")),
=======
    inbox: "test_inbox",
    error: new InboundChannelUpdateError(
      InboundChannelUpdateError.reasons.BadUpdateType,
      createTestChannelUpdate("setup"),
    ),
>>>>>>> 98d3a72d
    ...overrides,
  };
}

export function createVectorMessage(
  type: "channel" | "error" = "channel",
  overrides: PartialVectorChannelMessage | Partial<VectorErrorMessage>,
): VectorMessage {
  if (type === "channel") {
    return createVectorChannelMessage(overrides);
  }
  return createVectorErrorMessage(overrides);
}<|MERGE_RESOLUTION|>--- conflicted
+++ resolved
@@ -1,9 +1,5 @@
 import {
-<<<<<<< HEAD
-  ChannelUpdateError,
-=======
   InboundChannelUpdateError,
->>>>>>> 98d3a72d
   UpdateType,
   VectorChannelMessage,
   VectorErrorMessage,
@@ -34,10 +30,7 @@
   return {
     to: mkPublicIdentifier("BBB"),
     from: mkPublicIdentifier("AAA"),
-<<<<<<< HEAD
-=======
     inbox: "test_inbox",
->>>>>>> 98d3a72d
     data: {
       update: {
         ...update,
@@ -54,15 +47,11 @@
   return {
     to: mkPublicIdentifier("BBB"),
     from: mkPublicIdentifier("AAA"),
-<<<<<<< HEAD
-    error: new ChannelUpdateError(ChannelUpdateError.reasons.BadUpdateType, createTestChannelUpdate("setup")),
-=======
     inbox: "test_inbox",
     error: new InboundChannelUpdateError(
       InboundChannelUpdateError.reasons.BadUpdateType,
       createTestChannelUpdate("setup"),
     ),
->>>>>>> 98d3a72d
     ...overrides,
   };
 }
