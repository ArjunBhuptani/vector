--- conflicted
+++ resolved
@@ -10,13 +10,13 @@
   ServerNodeResponses,
   Values,
   VectorError,
+  DepositReconciledPayload,
 } from "@connext/vector-types";
 import Ajv from "ajv";
 import Axios from "axios";
 import { providers } from "ethers";
 import { Evt } from "evt";
 import { BaseLogger } from "pino";
-import { DepositReconciledPayload } from "../../types/dist/src";
 
 const ajv = new Ajv();
 
@@ -246,13 +246,8 @@
   async conditionalTransfer(
     params: ServerNodeParams.ConditionalTransfer,
   ): Promise<Result<ServerNodeResponses.ConditionalTransfer, ServerNodeError>> {
-<<<<<<< HEAD
-    return this.executeHttpRequest(
+    return this.executeHttpRequest<ServerNodeParams.ConditionalTransfer, ServerNodeResponses.ConditionalTransfer>(
       `hashlock-transfer/create`,
-=======
-    return this.executeHttpRequest<ServerNodeParams.ConditionalTransfer, ServerNodeResponses.ConditionalTransfer>(
-      `linked-transfer/create`,
->>>>>>> 930c9b45
       "post",
       { ...params, publicIdentifier: params.publicIdentifier ?? this.publicIdentifier },
       ServerNodeParams.ConditionalTransferSchema,
@@ -262,16 +257,12 @@
   async resolveTransfer(
     params: ServerNodeParams.ResolveTransfer,
   ): Promise<Result<ServerNodeResponses.ResolveTransfer, ServerNodeError>> {
-<<<<<<< HEAD
-    return this.executeHttpRequest(`hashlock-transfer/resolve`, "post", params, ServerNodeParams.ResolveTransferSchema);
-=======
     return this.executeHttpRequest<ServerNodeParams.ResolveTransfer, ServerNodeResponses.ResolveTransfer>(
-      `linked-transfer/resolve`,
+      `hashlock-transfer/resolve`,
       "post",
       { ...params, publicIdentifier: params.publicIdentifier ?? this.publicIdentifier },
       ServerNodeParams.ResolveTransferSchema,
     );
->>>>>>> 930c9b45
   }
 
   async withdraw(params: ServerNodeParams.Withdraw): Promise<Result<ServerNodeResponses.Withdraw, ServerNodeError>> {
