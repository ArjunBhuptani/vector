--- conflicted
+++ resolved
@@ -135,16 +135,7 @@
 
   public removeAllListeners = (): any => {
     this.events.removeAllListeners();
-<<<<<<< HEAD
-    const rpc: EngineParams.RpcRequest = {
-      id: Date.now(),
-      jsonrpc: "2.0",
-      method: "chan_unsubscribeAll",
-      params: {},
-    };
-=======
-    const rpc = constructRpcRequest("chan_unsubscribeAll", undefined);
->>>>>>> 9d1b55b6
+    const rpc = constructRpcRequest("chan_unsubscribeAll", {});
     return this.send(rpc);
   };
 
