{
  "name": "ethprovider",
  "description": "This is only used to install a few packages into the ethprovider docker container",
  "dependencies": {
<<<<<<< HEAD
    "ethers": "5.1.4",
=======
    "ethers": "5.2.0",
>>>>>>> 7f57090b
    "hardhat": "2.2.0",
    "pino-pretty": "4.6.0"
  }
}<|MERGE_RESOLUTION|>--- conflicted
+++ resolved
@@ -2,11 +2,7 @@
   "name": "ethprovider",
   "description": "This is only used to install a few packages into the ethprovider docker container",
   "dependencies": {
-<<<<<<< HEAD
-    "ethers": "5.1.4",
-=======
     "ethers": "5.2.0",
->>>>>>> 7f57090b
     "hardhat": "2.2.0",
     "pino-pretty": "4.6.0"
   }
