// SPDX-License-Identifier: UNLICENSED
pragma solidity ^0.7.1;
pragma experimental ABIEncoderV2;

import "./interfaces/ICMCWithdraw.sol";
import "./interfaces/Types.sol";
import "./CMCCore.sol";
import "./AssetTransfer.sol";
import "./lib/LibAsset.sol";
import "./lib/LibChannelCrypto.sol";
<<<<<<< HEAD
import "@openzeppelin/contracts/utils/Address.sol";

=======
import "./lib/LibUtils.sol";
>>>>>>> af1f4697

contract CMCWithdraw is CMCCore, AssetTransfer, ICMCWithdraw {
  using LibChannelCrypto for bytes32;

  mapping(bytes32 => bool) private isExecuted;

<<<<<<< HEAD
  modifier validateWithdrawData(WithdrawData calldata wd) {
    require(
      wd.channelAddress == address(this),
      "CMCWithdraw: Mismatch between withdraw data and channel"
    );
    _;
  }

  /// @param wd The withdraw data consisting of
  /// "semantic information", i.e. assetId, recipient, and amount;
  /// "execution information", i.e. address to make the call to, value, and data for the call; and
  /// "additional information", i.e. channel address and nonce.
  /// @param aliceSignature Signature of owner a
  /// @param bobSignature Signature of owner b
  function withdraw(
    WithdrawData calldata wd,
    bytes calldata aliceSignature,
    bytes calldata bobSignature
  )
    external
    override
    onlyViaProxy
    nonReentrant
    validateWithdrawData(wd)
  {
    // Generate hash
    bytes32 wdHash = hashWithdrawData(wd);

    // Verify Alice's and Bob's signature on the withdraw data
    verifySignatures(wdHash, aliceSignature, bobSignature);

    // Replay protection
    require(!isExecuted[wdHash], "CMCWithdraw: Transaction has already been executed");
    isExecuted[wdHash] = true;
=======
  /// @param recipient The address to which we're withdrawing funds to
  /// @param assetId The token address of the asset we're withdrawing (address(0)=eth)
  /// @param maxAmount The number of units of asset we're withdrawing
  /// @param aliceSignature Signature of owner a
  /// @param bobSignature Signature of owner b
  function withdraw(
    address payable recipient,
    address assetId,
    uint256 maxAmount,
    uint256 nonce,
    bytes memory aliceSignature,
    bytes memory bobSignature
  ) external override onlyViaProxy nonReentrant {
    // Replay protection
    bytes32 withdrawHash = keccak256(abi.encodePacked(recipient, assetId, maxAmount, nonce));
    require(!isExecuted[withdrawHash], "CMCWithdraw: Transaction has already been executed");
    isExecuted[withdrawHash] = true;
>>>>>>> af1f4697

    // Determine actually transferable amount
    uint256 balance = LibAsset.getOwnBalance(wd.assetId);
    uint256 amount = LibUtils.min(wd.amount, balance);

    // Determine actually transferable amount
    uint256 balance = LibAsset.getOwnBalance(assetId);
    uint256 amount = LibUtils.min(maxAmount, balance);

    // Add to totalWithdrawn
    registerTransfer(wd.assetId, amount);

    // Execute the transfer
    require(LibAsset.transfer(wd.assetId, wd.recipient, amount), "CMCWithdraw: Transfer failed");

    // Do we have to make a call in addition to the actual transfer?
    if (wd.callTo != address(0)) {

      // Verify that call data is not empty;
      // offchain code must already ensure that
      require(wd.callData.length > 0, "CMCWithdraw: Empty call data");

      // Verify that called address has code;
      // offchain code must already ensure that
      require(Address.isContract(wd.callTo), "CMCWithdraw: Called address has no code");

      // Execute the call
      (bool success, ) = wd.callTo.call(wd.callData);

      // Check success
      require(success, "CMCWithdraw: Call reverted");
    }
  }

  function getWithdrawalTransactionRecord(
    WithdrawData calldata wd
  ) external override view onlyViaProxy nonReentrantView returns (bool) {
    return isExecuted[hashWithdrawData(wd)];
  }

  // TODO: include commitment type
  function verifySignatures(
    bytes32 wdHash,
    bytes calldata aliceSignature,
    bytes calldata bobSignature
  ) internal view {
    require(
      wdHash.checkSignature(aliceSignature, alice),
      "CMCWithdraw: Invalid alice signature"
    );
    require(
      wdHash.checkSignature(bobSignature, bob),
      "CMCWithdraw: Invalid bob signature"
    );
  }

  function hashWithdrawData(WithdrawData calldata wd) internal pure returns (bytes32) {
    return keccak256(abi.encode(wd));
  }

}<|MERGE_RESOLUTION|>--- conflicted
+++ resolved
@@ -8,19 +8,14 @@
 import "./AssetTransfer.sol";
 import "./lib/LibAsset.sol";
 import "./lib/LibChannelCrypto.sol";
-<<<<<<< HEAD
+import "./lib/LibUtils.sol";
 import "@openzeppelin/contracts/utils/Address.sol";
-
-=======
-import "./lib/LibUtils.sol";
->>>>>>> af1f4697
 
 contract CMCWithdraw is CMCCore, AssetTransfer, ICMCWithdraw {
   using LibChannelCrypto for bytes32;
 
   mapping(bytes32 => bool) private isExecuted;
 
-<<<<<<< HEAD
   modifier validateWithdrawData(WithdrawData calldata wd) {
     require(
       wd.channelAddress == address(this),
@@ -55,25 +50,6 @@
     // Replay protection
     require(!isExecuted[wdHash], "CMCWithdraw: Transaction has already been executed");
     isExecuted[wdHash] = true;
-=======
-  /// @param recipient The address to which we're withdrawing funds to
-  /// @param assetId The token address of the asset we're withdrawing (address(0)=eth)
-  /// @param maxAmount The number of units of asset we're withdrawing
-  /// @param aliceSignature Signature of owner a
-  /// @param bobSignature Signature of owner b
-  function withdraw(
-    address payable recipient,
-    address assetId,
-    uint256 maxAmount,
-    uint256 nonce,
-    bytes memory aliceSignature,
-    bytes memory bobSignature
-  ) external override onlyViaProxy nonReentrant {
-    // Replay protection
-    bytes32 withdrawHash = keccak256(abi.encodePacked(recipient, assetId, maxAmount, nonce));
-    require(!isExecuted[withdrawHash], "CMCWithdraw: Transaction has already been executed");
-    isExecuted[withdrawHash] = true;
->>>>>>> af1f4697
 
     // Determine actually transferable amount
     uint256 balance = LibAsset.getOwnBalance(wd.assetId);
