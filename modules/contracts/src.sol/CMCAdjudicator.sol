--- conflicted
+++ resolved
@@ -233,24 +233,17 @@
     return _getTotalDepositsBob(assetId);
   }
 
-  // TODO: include commitment type
   function verifySignatures(
     CoreChannelState calldata ccs,
     bytes calldata aliceSignature,
     bytes calldata bobSignature
   ) internal pure {
-<<<<<<< HEAD
     bytes32 commitment = keccak256(abi.encodePacked(
       CommitmentType.ChannelState,
       hashChannelState(ccs)
     ));
-    require(commitment.checkSignature(aliceSignature, ccs.alice), "CMCAdjudicator: Invalid alice signature");
-    require(commitment.checkSignature(bobSignature, ccs.bob), "CMCAdjudicator: Invalid bob signature");
-=======
-    bytes32 ccsHash = hashChannelState(ccs);
-    require(ccsHash.checkSignature(aliceSignature, ccs.alice), "CMCAdjudicator: INVALID_ALICE_SIG");
-    require(ccsHash.checkSignature(bobSignature, ccs.bob), "CMCAdjudicator: INVALID_BOB_SIG");
->>>>>>> dd73744e
+    require(commitment.checkSignature(aliceSignature, ccs.alice), "CMCAdjudicator: INVALID_ALICE_SIG");
+    require(commitment.checkSignature(bobSignature, ccs.bob), "CMCAdjudicator: INVALID_BOB_SIG");
   }
 
   function verifyMerkleProof(
