--- conflicted
+++ resolved
@@ -15,36 +15,11 @@
 ///         signatures. The information stored here can only be updated
 ///         by the owner of the contract
 contract TransferRegistry is Ownable, ITransferRegistry {
-<<<<<<< HEAD
-
-  using LibIterableMapping for LibIterableMapping.IterableMapping;
-
-  LibIterableMapping.IterableMapping transfers;
-
-  /// @dev Adds a transfer definition to the registry
-  /// @param definition the registry information to add to the transfer (see ITransferRegistry for the typedef)
-  function addTransferDefinition(RegisteredTransfer memory definition) external override onlyOwner {
-    transfers.addTransferDefinition(definition);
-  }
-
-  /// @dev Should remove a transfer definition from the registry
-  /// @param name the registered name of the transfer to remove
-  function removeTransferDefinition(string memory name) external override onlyOwner {
-    transfers.removeTransferDefinition(name);
-  }
-
-  /// @dev Should return all transfer defintions in registry
-  function getTransferDefinitions() external override view returns (RegisteredTransfer[] memory) {
-    return transfers.getTransferDefinitions();
-  }
-
-=======
     using LibIterableMapping for LibIterableMapping.IterableMapping;
 
     LibIterableMapping.IterableMapping transfers;
 
-    // Should add a transfer definition to the registry
-    // onlyOwner
+    /// @dev Should add a transfer definition to the registry
     function addTransferDefinition(RegisteredTransfer memory definition)
         external
         override
@@ -53,8 +28,7 @@
         transfers.addTransferDefinition(definition);
     }
 
-    // Should remove a transfer definition from the registry
-    // onlyOwner
+    /// @dev Should remove a transfer definition from the registry
     function removeTransferDefinition(string memory name)
         external
         override
@@ -63,7 +37,7 @@
         transfers.removeTransferDefinition(name);
     }
 
-    // Should return all transfer defintions in registry
+    /// @dev Should return all transfer defintions in registry
     function getTransferDefinitions()
         external
         view
@@ -72,5 +46,4 @@
     {
         return transfers.getTransferDefinitions();
     }
->>>>>>> 2a317e07
 }