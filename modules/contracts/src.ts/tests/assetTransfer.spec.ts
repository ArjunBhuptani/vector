/* eslint-disable @typescript-eslint/no-empty-function */

import { AddressZero } from "@ethersproject/constants";
import { expect } from "chai";
import { BigNumber, Contract } from "ethers";
import { parseEther } from "ethers/lib/utils";

import { deployContracts } from "..";
import { AddressBook } from "../addressBook";

import { bob, rando } from "./constants";
import { getTestAddressBook, getTestChannel } from "./utils";

describe("AssetTransfer.sol", () => {
  let addressBook: AddressBook;
  let assetTransfer: Contract;
  let channel: Contract;
  let token: Contract;
  let failingToken: Contract;
  let nonconformingToken: Contract;

  beforeEach(async () => {
    addressBook = await getTestAddressBook();
    await deployContracts(bob, addressBook, [
      ["AssetTransfer", []],
      ["TestToken", []],
      ["FailingToken", []],
      ["NonconformingToken", []],
    ]);
    assetTransfer = addressBook.getContract("AssetTransfer");
    // NOTE: safe to do because of inheritance pattern
    channel = await getTestChannel(addressBook);

    // Fund with all tokens
    token = addressBook.getContract("TestToken");
    const mint = await token.mint(bob.address, parseEther("1"));
    await mint.wait();

    failingToken = addressBook.getContract("FailingToken");
    const mintFailure = await failingToken.mint(bob.address, parseEther("1"));
    await mintFailure.wait();

    nonconformingToken = addressBook.getContract("NonconformingToken");
    const mintNonconforming = await nonconformingToken.mint(bob.address, parseEther("1"));
    await mintNonconforming.wait();
  });

  it("should deploy", async () => {
    expect(assetTransfer.address).to.be.a("string");
    expect(channel.address).to.be.a("string");
  });

  describe("getTotalTransferred", () => {
    it("should fail if called directly", async () => {
      await expect(assetTransfer.getTotalTransferred(AddressZero)).revertedWith("This contract is the mastercopy");
    });

    it("should work when nothing has been transferred", async () => {
      expect(await channel.getTotalTransferred(AddressZero)).to.be.eq(BigNumber.from(0));
      expect(await channel.getTotalTransferred(token.address)).to.be.eq(BigNumber.from(0));
    });
  });

  describe("getEmergencyWithdrawableAmount", () => {
    it("should fail if called directly", async () => {
      await expect(assetTransfer.getEmergencyWithdrawableAmount(AddressZero, bob.address)).revertedWith(
        "This contract is the mastercopy",
      );
    });

    it("should work when nothing has been transferred", async () => {
      expect(await channel.getEmergencyWithdrawableAmount(AddressZero, bob.address)).to.be.eq(BigNumber.from(0));
      expect(await channel.getEmergencyWithdrawableAmount(token.address, bob.address)).to.be.eq(BigNumber.from(0));
    });
  });

  describe("transferAsset", () => {
    beforeEach(async () => {
      // Fund the channel with tokens and eth
      const tx = await bob.sendTransaction({ to: channel.address, value: BigNumber.from(10000) });
      await tx.wait();

      const tokenTx = await token.connect(bob).transfer(channel.address, BigNumber.from(10000));
      await tokenTx.wait();

      const nonconforming = await nonconformingToken.connect(bob).transfer(channel.address, BigNumber.from(10000));
      await nonconforming.wait();
    });

    it("should work for ETH transfers", async () => {
      const value = BigNumber.from(1000);
      const preTransfer = await bob.getBalance();
      await channel.assetTransfer(AddressZero, bob.address, value);
      expect(await bob.getBalance()).to.be.eq(preTransfer.add(value));
      expect(await channel.getTotalTransferred(AddressZero)).to.be.eq(value);
      expect(await channel.getEmergencyWithdrawableAmount(AddressZero, bob.address)).to.be.eq(BigNumber.from(0));
    });

    it("should work for a valid ERC20 token", async () => {
      const value = BigNumber.from(1000);
      const preTransfer = await token.balanceOf(bob.address);
      await channel.assetTransfer(token.address, bob.address, value);
      expect(await token.balanceOf(bob.address)).to.be.eq(preTransfer.add(value));
      expect(await channel.getTotalTransferred(token.address)).to.be.eq(value);
      expect(await channel.getEmergencyWithdrawableAmount(token.address, bob.address)).to.be.eq(BigNumber.from(0));
    });

<<<<<<< HEAD
    // FIXME: does not return boolean from `safelyTransfer`
    it.skip("should work for ERC20 token that does not return `bool` from transfer", async () => {
=======
    it("should work for ERC20 token that does not return `bool` from transfer", async () => {
>>>>>>> c814512f
      const value = BigNumber.from(1000);
      const preTransfer = await nonconformingToken.balanceOf(bob.address);
      await channel.assetTransfer(nonconformingToken.address, bob.address, value);
      expect(await nonconformingToken.balanceOf(bob.address)).to.be.eq(preTransfer.add(value));
      expect(await channel.getTotalTransferred(nonconformingToken.address)).to.be.eq(value);
      expect(await channel.getEmergencyWithdrawableAmount(nonconformingToken.address, bob.address)).to.be.eq(
        BigNumber.from(0),
      );
    });
  });

  describe("emergencyWithdraw", () => {
    const value = BigNumber.from(1000);

    beforeEach(async () => {
      // Fund the channel with tokens and eth
      const ethFunding = await bob.sendTransaction({ to: channel.address, value: BigNumber.from(10000) });
      await ethFunding.wait();

      const tokenFunding = await failingToken.connect(bob).succeedingTransfer(channel.address, BigNumber.from(10000));
      await tokenFunding.wait();

      // Make failing transfer
      const preTransfer = await failingToken.balanceOf(bob.address);
      const tx = await channel.assetTransfer(failingToken.address, bob.address, value);
      await tx.wait();
      expect(await failingToken.balanceOf(bob.address)).to.be.eq(preTransfer);
      expect(await channel.getTotalTransferred(failingToken.address)).to.be.eq(BigNumber.from(0));
      expect(await channel.getEmergencyWithdrawableAmount(failingToken.address, bob.address)).to.be.eq(value);

      // Make transfers pass
      const succeeding = await failingToken.setTransferShouldFail(false);
      await succeeding.wait();
    });

    it("should fail if owner is not msg.sender or recipient", async () => {
      await expect(
        channel.connect(rando).emergencyWithdraw(failingToken.address, bob.address, rando.address),
      ).revertedWith("Either msg.sender or recipient of funds must be the owner of an emergency withdraw");
    });

    it("should fail if transfer fails", async () => {
      // Make transfers pass
      const failing = await failingToken.setTransferShouldFail(true);
      await failing.wait();

      await expect(channel.connect(bob).emergencyWithdraw(failingToken.address, bob.address, bob.address)).revertedWith(
        "AssetTransfer: Transfer failed",
      );
    });

    it("should allow ERC20 token to be withdrawable if transfer fails", async () => {
      const preTransfer = await failingToken.balanceOf(bob.address);

      // Emergency withdraw
      const withdraw = await channel.emergencyWithdraw(failingToken.address, bob.address, bob.address);
      await withdraw.wait();
      expect(await failingToken.balanceOf(bob.address)).to.be.eq(preTransfer.add(value));
    });
  });
});<|MERGE_RESOLUTION|>--- conflicted
+++ resolved
@@ -105,12 +105,7 @@
       expect(await channel.getEmergencyWithdrawableAmount(token.address, bob.address)).to.be.eq(BigNumber.from(0));
     });
 
-<<<<<<< HEAD
-    // FIXME: does not return boolean from `safelyTransfer`
-    it.skip("should work for ERC20 token that does not return `bool` from transfer", async () => {
-=======
     it("should work for ERC20 token that does not return `bool` from transfer", async () => {
->>>>>>> c814512f
       const value = BigNumber.from(1000);
       const preTransfer = await nonconformingToken.balanceOf(bob.address);
       await channel.assetTransfer(nonconformingToken.address, bob.address, value);
