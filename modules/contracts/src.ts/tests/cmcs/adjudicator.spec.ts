--- conflicted
+++ resolved
@@ -490,17 +490,12 @@
       ).revertedWith("CMCAdjudicator: Mismatch between given core transfer state and channel we are at");
     });
 
-<<<<<<< HEAD
-    it("should fail if the transfer does not match whats stored", async function() {
-      if (nonAutomining) {
-        this.skip();
-      }
-      await prepTransferForDefund();
-=======
-    it("should fail if transfer hasnt been disputed", async () => {
+    it("should fail if transfer hasnt been disputed", async function() {
+      if (nonAutomining) {
+        this.skip();
+      }
       await fundChannel();
       await disputeChannel();
->>>>>>> af1f4697
       await expect(
         channel.defundTransfer(
           transferState,
@@ -510,19 +505,11 @@
       ).revertedWith("CMCAdjudicator defundTransfer: transfer not yet disputed");
     });
 
-<<<<<<< HEAD
-    // TODO: there is no way to get to here without also failing previous
-    // require
-    it.skip("should fail if transfer hasnt been disputed", async function() {
-      if (nonAutomining) {
-        this.skip();
-      }
-      await fundChannel();
-      await disputeChannel();
-=======
-    it("should fail if the transfer does not match whats stored", async () => {
-      await prepTransferForDefund();
->>>>>>> af1f4697
+    it("should fail if the transfer does not match whats stored", async function() {
+      if (nonAutomining) {
+        this.skip();
+      }
+      await prepTransferForDefund();
       await expect(
         channel.defundTransfer(
           { ...transferState, initialStateHash: getRandomBytes32() },
