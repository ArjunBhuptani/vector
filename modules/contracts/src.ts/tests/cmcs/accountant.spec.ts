import { Balance } from "@connext/vector-types";
import { expect } from "chai";
import { BigNumber, Contract, Wallet, constants } from "ethers";

import { getTestAddressBook, bob, getTestChannel } from "..";
import { AddressBook } from "../../addressBook";
import { provider } from "../constants";

const { AddressZero } = constants;

describe("CMCAccountant.sol", function() {
  this.timeout(120_000);
  let addressBook: AddressBook;
  let channel: Contract;

  beforeEach(async () => {
    addressBook = await getTestAddressBook();
    channel = await getTestChannel(addressBook);
    // Fund channel with eth
<<<<<<< HEAD
    await (await bob.sendTransaction({ to: channel.address, value: parseEther("0.001") })).wait();
=======
    const eth = await bob.sendTransaction({ to: channel.address, value: BigNumber.from("10000") });
    await eth.wait();
>>>>>>> ce04445d
  });

  it("should properly transfer balance", async () => {
    const value = BigNumber.from("1000");
    const balance: Balance = {
      to: [Wallet.createRandom().address, Wallet.createRandom().address],
      amount: [value.toString(), value.toString()],
    };
    const preTransfer = await Promise.all<BigNumber>(balance.to.map((a: string) => provider.getBalance(a)));
    const tx = await channel.accountantBalanceTransfer(AddressZero, balance);
    await tx.wait();
    await Promise.all(
      balance.to.map(async (a: string, idx: number) => {
        return expect(await provider.getBalance(a)).to.be.eq(preTransfer[idx].add(value));
      }),
    );
  });
});<|MERGE_RESOLUTION|>--- conflicted
+++ resolved
@@ -17,12 +17,7 @@
     addressBook = await getTestAddressBook();
     channel = await getTestChannel(addressBook);
     // Fund channel with eth
-<<<<<<< HEAD
-    await (await bob.sendTransaction({ to: channel.address, value: parseEther("0.001") })).wait();
-=======
-    const eth = await bob.sendTransaction({ to: channel.address, value: BigNumber.from("10000") });
-    await eth.wait();
->>>>>>> ce04445d
+    await (await bob.sendTransaction({ to: channel.address, value: BigNumber.from("10000") })).wait();
   });
 
   it("should properly transfer balance", async () => {
