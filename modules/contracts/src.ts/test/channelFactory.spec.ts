--- conflicted
+++ resolved
@@ -39,11 +39,7 @@
     const created = new Promise((res) => {
       channelFactory.once(channelFactory.filters.ChannelCreation(), res);
     });
-<<<<<<< HEAD
-    const tx = await channelFactory.createChannel(alice.address, bob.address);
-=======
-    const tx = await channelFactory.createChannel(initiator.address, responder.address, chainId);
->>>>>>> 6f664c9c
+    const tx = await channelFactory.createChannel(alice.address, bob.address, chainId);
     expect(tx.hash).to.be.a("string");
     await tx.wait();
     const channelAddress = await created;
@@ -68,19 +64,15 @@
     });
     const value = BigNumber.from("1000");
     const tx = await channelFactory
-<<<<<<< HEAD
       .connect(alice)
       .createChannelAndDeposit(
         alice.address,
         bob.address,
+        chainId,
         addressZero,
         value,
         { value },
       );
-=======
-      .connect(deployer)
-      .createChannelAndDepositA(initiator.address, responder.address, chainId, constants.AddressZero, value, { value });
->>>>>>> 6f664c9c
     expect(tx.hash).to.be.a("string");
     await tx.wait();
     const channelAddress = await created;
