--- conflicted
+++ resolved
@@ -203,10 +203,6 @@
         try {
           // Send transaction using the passed in callback.
           const actualNonce: number = nonce ?? (await signer.getTransactionCount("pending"));
-<<<<<<< HEAD
-          this.log.info({ nonce: actualNonce, gasPrice: gasPrice.toString() }, "Executing txFn");
-=======
->>>>>>> a7b61a03
           const response: TransactionResponse | undefined = await txFn(gasPrice, actualNonce);
           return Result.ok(response);
         } catch (e) {
