import {
  FullChannelState,
  IVectorChainService,
  MinimalTransaction,
  ChainError,
  Result,
  ERC20Abi,
  IChainServiceStore,
  TransactionReason,
  FullTransferState,
  UINT_MAX,
  jsonifyError,
  ChainServiceEvents,
  ChainServiceEvent,
  ChainServiceEventMap,
  StringifiedTransactionReceipt,
  StringifiedTransactionResponse,
  getConfirmationsForChain,
  StoredTransaction,
} from "@connext/vector-types";
import {
  delay,
  encodeTransferResolver,
  encodeTransferState,
  getRandomBytes32,
  getMerkleProof,
} from "@connext/vector-utils";
import { Signer } from "@ethersproject/abstract-signer";
import { BigNumber } from "@ethersproject/bignumber";
import { Contract } from "@ethersproject/contracts";
import { JsonRpcProvider, TransactionReceipt, TransactionResponse } from "@ethersproject/providers";
import { Wallet } from "@ethersproject/wallet";
import { BaseLogger } from "pino";
import PriorityQueue from "p-queue";
import { AddressZero, HashZero } from "@ethersproject/constants";
import { Evt } from "evt";
import { v4 as uuidV4 } from "uuid";

import { ChannelFactory, VectorChannel } from "../artifacts";

import { EthereumChainReader } from "./ethReader";
import { parseUnits } from "ethers/lib/utils";

// The amount of time (ms) to wait before a confirmation polling period times out,
// indiciating we should resubmit tx with higher gas if the tx is not confirmed.
export const CONFIRMATION_TIMEOUT = 45_000;
// Multiplier for timeout once we get at least 1 confirmation.
const CONFIRMATION_MULTIPLIER = 4;
// The min percentage to bump gas.
export const GAS_BUMP_PERCENT = 20;
// 1M gas should cover all Connext txs. Gas won't exceed this amount.
export const BIG_GAS_LIMIT = BigNumber.from(2_000_000);
// nothing should ever be this expensive... _should_
export const BIG_GAS_PRICE = parseUnits("1500", "gwei");

// TODO: Deprecate. Note that this is used in autoRebalance.ts.
export const waitForTransaction = async (
  provider: JsonRpcProvider,
  transactionHash: string,
  confirmations?: number,
  timeout?: number,
): Promise<Result<TransactionReceipt, ChainError>> => {
  try {
    const receipt = await provider.waitForTransaction(transactionHash, confirmations, timeout);
    if (!receipt) {
      return Result.fail(new ChainError(ChainError.reasons.TransferNotFound, { receipt }));
    }
    if (receipt.status === 0) {
      return Result.fail(new ChainError(ChainError.reasons.TxReverted, { receipt }));
    }
    return Result.ok(receipt);
  } catch (e) {
    return Result.fail(e);
  }
};

export class EthereumChainService extends EthereumChainReader implements IVectorChainService {
  private nonces: Map<number, number> = new Map();
  private signers: Map<number, Signer> = new Map();
  private queues: Map<number, PriorityQueue> = new Map();
  private evts: { [eventName in ChainServiceEvent]: Evt<ChainServiceEventMap[eventName]> } = {
    ...this.disputeEvts,
    [ChainServiceEvents.TRANSACTION_SUBMITTED]: new Evt(),
    [ChainServiceEvents.TRANSACTION_MINED]: new Evt(),
    [ChainServiceEvents.TRANSACTION_FAILED]: new Evt(),
  };
  constructor(
    private readonly store: IChainServiceStore,
    chainProviders: { [chainId: string]: JsonRpcProvider },
    signer: string | Signer,
    log: BaseLogger,
    private readonly defaultRetries = 3,
  ) {
    super(chainProviders, log);
    Object.entries(chainProviders).forEach(([chainId, provider]) => {
      this.signers.set(
        parseInt(chainId),
        typeof signer === "string" ? new Wallet(signer, provider) : (signer.connect(provider) as Signer),
      );
      this.queues.set(parseInt(chainId), new PriorityQueue({ concurrency: 1 }));
    });

    // TODO: Check to see which tx's are still active / unresolved, and resolve them.
    // this.revitalizeTxs();
  }

  private getSigner(chainId: number): Signer | undefined {
    const signer = this.signers.get(chainId);
    return signer;
  }

  /// Upsert tx submission to store, fire tx submit event.
  private async handleTxSubmit(
    onchainTransactionId: string,
    method: string,
    methodId: string,
    channelAddress: string,
    reason: TransactionReason,
    response: TransactionResponse,
  ): Promise<void> {
    this.log.info(
      {
        method,
        methodId,
        channelAddress,
        reason,
        hash: response.hash,
        gasPrice: response.gasPrice.toString(),
        nonce: response.nonce,
      },
      "Tx submitted.",
    );
    await this.store.saveTransactionAttempt(onchainTransactionId, channelAddress, reason, response);
    this.evts[ChainServiceEvents.TRANSACTION_SUBMITTED].post({
      response: Object.fromEntries(
        Object.entries(response).map(([key, value]) => {
          return [key, BigNumber.isBigNumber(value) ? value.toString() : value];
        }),
      ) as StringifiedTransactionResponse,
      channelAddress,
      reason,
    });
  }

  /// Save the tx receipt in the store and fire tx mined event.
  private async handleTxMined(
    onchainTransactionId: string,
    method: string,
    methodId: string,
    channelAddress: string,
    reason: TransactionReason,
    receipt: TransactionReceipt,
  ) {
    this.log.info({ method, methodId, onchainTransactionId, reason, receipt }, "Tx mined.");
    await this.store.saveTransactionReceipt(onchainTransactionId, receipt);
    this.evts[ChainServiceEvents.TRANSACTION_MINED].post({
      receipt: Object.fromEntries(
        Object.entries(receipt).map(([key, value]) => {
          return [key, BigNumber.isBigNumber(value) ? value.toString() : value];
        }),
      ) as StringifiedTransactionReceipt,
      channelAddress,
      reason,
    });
  }

  /// Save tx failure in store and fire tx failed event.
  private async handleTxFail(
    onchainTransactionId: string,
    method: string,
    methodId: string,
    channelAddress: string,
    reason: TransactionReason,
    receipt?: TransactionReceipt,
    error?: Error,
    message: string = "Tx reverted",
  ) {
    this.log.error({ method, methodId, error: error ? jsonifyError(error) : message }, message);
    await this.store.saveTransactionFailure(onchainTransactionId, error?.message ?? message, receipt);
    this.evts[ChainServiceEvents.TRANSACTION_FAILED].post({
      error,
      channelAddress,
      reason,
      ...(receipt
        ? {
            receipt: Object.fromEntries(
              Object.entries(receipt).map(([key, value]) => {
                return [key, BigNumber.isBigNumber(value) ? value.toString() : value];
              }),
            ) as StringifiedTransactionReceipt,
          }
        : {}),
    });
  }

  /// Helper method to wrap queuing up a transaction and waiting for response.
  private async sendTx(
    txFn: (gasPrice: BigNumber, nonce: number) => Promise<TransactionResponse | undefined>,
    gasPrice: BigNumber,
    signer: Signer,
    chainId: number,
    nonce?: number,
  ): Promise<Result<TransactionResponse | undefined, Error>> {
    // Queue up the execution of the transaction.
    if (!this.queues.has(chainId)) {
      return Result.fail(new ChainError(ChainError.reasons.SignerNotFound));
    }
    // Define task to send tx with proper nonce
    const task = async (): Promise<Result<TransactionResponse | undefined, Error>> => {
      try {
<<<<<<< HEAD
        // If a nonce is supplied, use that
        if (typeof nonce !== "undefined") {
          this.log.info({ nonce, chainId, gasPrice: gasPrice.toString() }, "Resubmitting tx");
          const response: TransactionResponse | undefined = await txFn(gasPrice, nonce);
          return Result.ok(response);
        }

        // Otherwise, send tx using highest stored or pending nonce
        const stored = this.nonces.get(chainId) ?? 0;
        const pending = await signer.getTransactionCount("pending");
        const nonceToUse = stored > pending ? stored : pending;
        this.log.info({ nonce, chainId, gasPrice: gasPrice.toString() }, "Submitting tx");
        const response: TransactionResponse | undefined = await txFn(gasPrice, nonceToUse);

        // Store the incremented nonce
        this.nonces.set(chainId, nonceToUse + 1);
=======
        // Send transaction using the passed in callback.
        const stored = this.nonces.get(chainId);
        const nonceToUse: number = nonce ?? stored ?? (await signer.getTransactionCount("pending"));
        const response: TransactionResponse | undefined = await txFn(gasPrice, nonceToUse);
        // After calling tx fn, set nonce to the greatest of
        // stored, pending, or incremented
        const pending = await signer.getTransactionCount("pending");
        const incremented = (response?.nonce ?? nonceToUse) + 1;
        // Ensure the nonce you store is *always* the greatest of the values
        const toCompare = stored ?? 0;
        if (toCompare < pending || toCompare < incremented) {
          this.nonces.set(chainId, incremented > pending ? incremented : pending);
        }
>>>>>>> 9db1099b
        return Result.ok(response);
      } catch (e) {
        return Result.fail(e);
      }
    };
    const result = await this.queues.get(chainId)!.add(task);
    return result;
  }

  /// Check to see if any txs were left in an unfinished state. This should only execute on
  /// contructor / init.
  public async revitalizeTxs() {
    // Get all txs from store that were left in submitted state. Resubmit them.
    const storedTransactions: StoredTransaction[] = await this.store.getActiveTransactions();
    for (const tx of storedTransactions) {
      const latestAttempt = tx.attempts[tx.attempts.length - 1];
      const txResponseRes = await this.getTxResponseFromHash(tx.chainId, latestAttempt.transactionHash);
      if (txResponseRes.isError) {
        this.log.error({ error: txResponseRes.getError(), tx }, "Error in getTxResponseFromHash");
        continue;
      }
      const txResponse = txResponseRes.getValue();
      if (txResponse.receipt) {
        this.log.info({ txHash: txResponse.receipt.transactionHash }, "Tx mined, saving to db");
        // receipt should be available
        await this.store.saveTransactionReceipt(tx.channelAddress, txResponse.receipt);
        continue;
      }
      this.sendTxWithRetries(tx.to, tx.chainId, tx.reason, async () => {
        const signer = this.getSigner(tx.chainId);
        if (!signer) {
          throw new ChainError(ChainError.reasons.SignerNotFound, { chainId: tx.chainId });
        }
        return signer.sendTransaction({
          to: tx.to,
          data: tx.data,
          chainId: tx.chainId,
          gasPrice: latestAttempt.gasPrice,
          nonce: tx.nonce,
          value: BigNumber.from(tx.value || 0),
        });
      });
    }
  }

  /// Helper method to grab signer from chain ID and check provider for a transaction.
  /// Returns the transaction if found.
  /// Throws ChainError if signer not found, tx not found, or tx already mined.
  public async getTxResponseFromHash(
    chainId: number,
    txHash: string,
  ): Promise<Result<{ response?: TransactionResponse; receipt?: TransactionReceipt }, ChainError>> {
    const provider = this.chainProviders[chainId];
    if (!provider) {
      return Result.fail(new ChainError(ChainError.reasons.ProviderNotFound, { chainId }));
    }

    try {
      const response = await provider.getTransaction(txHash);
      let receipt: TransactionReceipt | undefined;
      if (response?.confirmations > 0) {
        receipt = await provider.send("eth_getTransactionReceipt", [txHash]);
      }
      return Result.ok({ response, receipt });
    } catch (e) {
      return Result.fail(new ChainError(ChainError.reasons.TxNotFound, { error: e, transactionHash: txHash }));
    }
  }

  public async sendTxWithRetries(
    channelAddress: string,
    chainId: number,
    reason: TransactionReason,
    // should return undefined IFF tx didnt send based on validation in
    // fn
    txFn: (gasPrice: BigNumber, nonce: number) => Promise<undefined | TransactionResponse>,
  ): Promise<Result<TransactionReceipt | undefined, ChainError>> {
    const method = "sendTxWithRetries";
    const methodId = getRandomBytes32();
    const errors = [];
    for (let attempt = 0; attempt < this.defaultRetries; attempt++) {
      this.log.info(
        {
          method,
          methodId,
          retries: this.defaultRetries,
          attempt,
          channelAddress,
          chainId,
          reason,
        },
        "Attempting to send tx",
      );
      const receipt = await this.sendAndConfirmTx(channelAddress, chainId, reason, txFn);
      if (!receipt.isError) {
        this.log.info(
          {
            method,
            methodId,
            transactionHash: receipt.getValue()?.transactionHash,
            channelAddress,
            chainId,
          },
          receipt.getValue() ? "Tx confirmed" : "Tx was not sent",
        );
        return receipt;
      }
      // Otherwise, handle error
      const error = receipt.getError()!;
      if (!error.canRetry) {
        this.log.error(
          { error: error.message, channelAddress, reason, stack: error.stack, method, methodId },
          "Failed to send tx, will not retry",
        );
        return receipt;
      }
      // wait before retrying
      errors.push(error);
      this.log.warn(
        { error: error.message, channelAddress, attempt, retries: this.defaultRetries, method, methodId },
        "Tx failed, waiting before retry",
      );
      await delay(1000);
    }
    return Result.fail(
      new ChainError(ChainError.reasons.FailedToSendTx, {
        errors: errors.map((e) => e.message).toString(),
        retries: this.defaultRetries,
        channelAddress,
        reason,
      }),
    );
  }

  public async sendAndConfirmTx(
    channelAddress: string,
    chainId: number,
    reason: TransactionReason,
    // tx fn can return undefined so that just in time logic to stop txs can be made
    txFn: (gasPrice: BigNumber, nonce: number) => Promise<TransactionResponse | undefined>,
    presetGasPrice?: BigNumber,
  ): Promise<Result<TransactionReceipt | undefined, ChainError>> {
    const method = "sendAndConfirmTx";
    const methodId = getRandomBytes32();
    const signer = this.signers.get(chainId);
    if (!signer) {
      return Result.fail(new ChainError(ChainError.reasons.SignerNotFound));
    }
    // Used to track the number of attempts, regardless of whether a tx was successfully submitted
    // on each.
    let tryNumber: number = 0;
    // TODO: Add an optional argument above to take in an onchainTransactionId, and then fill
    // in this data with the already-existing store record of the tx.
    let responses: TransactionResponse[] = [];
    let nonce: number | undefined;
    let nonceExpired: boolean = false;
    let receipt: TransactionReceipt | undefined;
    let gasPrice: BigNumber;

    try {
      // Get (initial) gas price if there is not a preset amount passed into this method.
      gasPrice =
        presetGasPrice ??
        (await (async (): Promise<BigNumber> => {
          const price = await this.getGasPrice(chainId);
          if (price.isError) {
            throw price.getError()!;
          }
          return price.getValue();
        })());
    } catch (e) {
      return Result.fail(e);
    }

    // This is the gas bump loop.
    // We will raise gas price for a tx if the confirmation of the tx times out.
    // (Default timeout is GAS_BUMP_THRESHOLD)
    let onchainTransactionId = uuidV4();
    while (!receipt) {
      tryNumber += 1;
      try {
        /// SUBMIT
        // NOTE: Nonce will persist across iterations, as soon as it is defined in the first one.
        this.log.debug(
          { method, methodId, nonce, tryNumber, channelAddress, gasPrice: gasPrice.toString() },
          "Attempting to send transaction",
        );
        const result = await this.sendTx(txFn, gasPrice, signer, chainId, nonce);
        if (!result.isError) {
          const response = result.getValue();
          if (response) {
            // Save nonce.
            if (nonce === undefined) {
              nonce = response.nonce;
            } else if (response.nonce != nonce) {
              // TODO: Is this edge case possible?
              // Only if the callback txFn() *disobeys* us in not passing in the nonce.
              // throw new ChainError(ChainError.reasons.)
            }

            this.log.info(
              {
                hash: response.hash,
                gas: response.gasPrice.toString(),
                channelAddress,
                method,
                methodId,
                nonce: response.nonce,
              },
              "Tx submitted",
            );
            // Add this response to our local response history.
            responses.push(response);
            // NOTE: Response MUST be defined here because if it was NEVER defined (i.e. undefined on first iteration),
            // we would have returned in prev block, and if it was undefined on this iteration we would not overwrite
            // that value.
            // Tx was submitted: handle saving to store.
            await this.handleTxSubmit(onchainTransactionId, method, methodId, channelAddress, reason, response);
          } else {
            // If response returns undefined, we assume the tx was not sent. This will happen if some logic was
            // passed into txFn to bail out at the time of sending.
            this.log.info(
              { method, methodId, channelAddress, reason, tryNumber, nonce, gasPrice: gasPrice.toString() },
              "Did not attempt tx.",
            );
            if (responses.length === 0) {
              // Iff this is the only iteration, then we want to go ahead return w/o saving anything.
              this.log.info(
                { method, methodId, channelAddress, tryNumber, nonce, gasPrice: gasPrice.toString() },
                "Tx not needed",
              );
              return Result.ok(undefined);
            } else {
              this.log.info(
                { method, methodId, channelAddress, reason, tryNumber, nonce, gasPrice: gasPrice.toString() },
                `txFn returned undefined, proceeding to confirmation step.`,
              );
            }
          }
        } else {
          // If an error occurred, throw it to handle it in the catch block.
          const error = result.getError()!;
          // If the nonce has already been used, one of the original txs must have been mined and the tx
          // we attempted here was a duplicate with bumped gas. Assuming we're on a subsuquent attempt,
          // handle this by simply proceeding to confirm (each prev tx) without throwing.
          if (
            responses.length >= 1 &&
            (error.message.includes("nonce has already been used") ||
              // If we get a 'nonce is too low' message, a previous tx has been mined, and ethers thought
              // we were making another tx attempt with the same nonce.
              error.message.includes("Transaction nonce is too low.") ||
              // Another ethers message that we could potentially be getting back.
              error.message.includes("There is another transaction with same nonce in the queue."))
          ) {
            nonceExpired = true;
            this.log.info(
              { method, methodId, channelAddress, reason, nonce, error: error.message },
              "Nonce already used: proceeding to check for confirmation in previous transactions.",
            );
          } else {
            this.log.error(
              { method, methodId, channelAddress, reason, nonce, tryNumber, gasPrice, error },
              "Error occurred while executing tx submit.",
            );
            throw error;
          }
        }

        /// CONFIRM
        // Now we wait for confirmation and get tx receipt.
        receipt = await this.waitForConfirmation(chainId, responses);
        // Check status in event of tx reversion.
        if (receipt && receipt.status === 0) {
          throw new ChainError(ChainError.reasons.TxReverted, { receipt });
        }
      } catch (e) {
        // Check if the error was a confirmation timeout.
        if (e.message === ChainError.reasons.ConfirmationTimeout) {
          if (nonceExpired) {
            const error = new ChainError(ChainError.reasons.NonceExpired, {
              methodId,
              method,
            });
            await this.handleTxFail(
              onchainTransactionId,
              method,
              methodId,
              channelAddress,
              reason,
              receipt,
              error,
              "Nonce expired and could not confirm tx",
            );
            return Result.fail(error);
          }
          // Scale up gas by percentage as specified by GAS_BUMP_PERCENT.
          // From ethers docs:
          // Generally, the new gas price should be about 50% + 1 wei more, so if a gas price
          // of 10 gwei was used, the replacement should be 15.000000001 gwei.
          const bumpedGasPrice = gasPrice.add(gasPrice.mul(GAS_BUMP_PERCENT).div(100)).add(1);
          this.log.info(
            {
              channelAddress,
              reason,
              method,
              methodId,
              gasPrice: gasPrice.toString(),
              bumpedGasPrice: bumpedGasPrice.toString(),
            },
            "Tx timed out waiting for confirmation. Bumping gas price and reattempting.",
          );
          gasPrice = bumpedGasPrice;
          // if the gas price is past the max, return a failure.
          if (gasPrice.gt(BIG_GAS_PRICE)) {
            const error = new ChainError(ChainError.reasons.MaxGasPriceReached, {
              gasPrice: gasPrice.toString(),
              methodId,
              method,
              max: BIG_GAS_PRICE,
            });
            await this.handleTxFail(
              onchainTransactionId,
              method,
              methodId,
              channelAddress,
              reason,
              receipt,
              error,
              "Max gas price reached",
            );
            return Result.fail(error);
          }
          // NOTE: This is just some syntactic sugar for readability. This is the only event where we
          // should continue in this loop: to proceed to a subsuquent tx with a raised gas price.
          continue;
        } else {
          let error = e;
          if (e.message.includes("sender doesn't have enough funds")) {
            error = new ChainError(ChainError.reasons.NotEnoughFunds);
          }
          // Don't save tx if it failed to submit (i.e. never received response), only if it fails to mine.
          if (responses.length > 0) {
            // If we get any other error here, we classify this event as a tx failure.
            await this.handleTxFail(
              onchainTransactionId,
              method,
              methodId,
              channelAddress,
              reason,
              receipt,
              e,
              "Tx reverted",
            );
          } else {
            this.log.error(
              { method, methodId, channelAddress, reason, error: jsonifyError(error) },
              "Tx was never sent due to error",
            );
          }
          return Result.fail(error);
        }
      }
    }

    // Success! Save mined tx receipt.
    await this.handleTxMined(onchainTransactionId, method, methodId, channelAddress, reason, receipt);
    return Result.ok(receipt);
  }

  /**
   * Will wait for any of the given TransactionResponses to return
   * a receipt. Once a receipt is returned by any of the responses,
   * it will wait for X confirmations of the given receipt against
   * a timeout. If within the timeout there are *not* X confirmations,
   * the tx will be resubmitted at the same nonce.
   */
  public async waitForConfirmation(chainId: number, responses: TransactionResponse[]): Promise<TransactionReceipt> {
    const provider: JsonRpcProvider = this.chainProviders[chainId];
    if (!provider) {
      throw new ChainError(ChainError.reasons.ProviderNotFound);
    }
    const numConfirmations = getConfirmationsForChain(chainId);
    // A flag for marking when we have received at least 1 confirmation. We'll extend the wait period by 2x
    // if this is the case.
    let receivedConfirmation: boolean = false;

    // An anon fn to get the tx receipts for all responses.
    // We must check for confirmation in all previous transactions. Although it's most likely
    // that it's the previous one, any of them could have been confirmed.
    const pollForReceipt = async (): Promise<TransactionReceipt | undefined> => {
      // Save all reverted receipts for a check in case our Promise.race evaluates to be undefined.
      let reverted: TransactionReceipt[] = [];
      // Make a pool of promises for resolving each receipt call (once it reaches target confirmations).
      const receipt = await Promise.race<any>(
        responses
          .map((response) => {
            return new Promise(async (resolve) => {
              const r = await provider.getTransactionReceipt(response.hash);
              if (r) {
                if (r.status === 0) {
                  reverted.push(r);
                } else if (r.confirmations >= numConfirmations) {
                  return resolve(r);
                } else if (r.confirmations >= 1) {
                  receivedConfirmation = true;
                }
              }
            });
          })
          // Add a promise returning undefined with a delay of 2 seconds to the pool.
          // This will execute in the event that none of the provider.getTransactionReceipt calls work,
          // and/or none of them have the number of confirmations we want.
          .concat(delay(2_000)),
      );
      if (!!receipt) {
        if (reverted.length === responses.length) {
          // We know every tx was reverted.
          // NOTE: The first reverted receipt in the array will be entirely arbitrary.
          // TODO: Should we return the reverted receipt belonging to the latest tx instead?
          return reverted[0];
        }
      }
      return receipt;
    };

    // Poll for receipt.
    let receipt: TransactionReceipt | undefined = await pollForReceipt();
    // NOTE: This loop won't execute if receipt is valid (not undefined).
    let timeElapsed: number = 0;
    const startMark = new Date().getTime();
    while (
      !receipt &&
      timeElapsed < (receivedConfirmation ? CONFIRMATION_TIMEOUT * CONFIRMATION_MULTIPLIER : CONFIRMATION_TIMEOUT)
    ) {
      receipt = await pollForReceipt();
      // Update elapsed time.
      timeElapsed = new Date().getTime() - startMark;
    }

    // If there is no receipt, we timed out in our polling operation.
    if (!receipt) {
      throw new ChainError(ChainError.reasons.ConfirmationTimeout);
    }

    return receipt;
  }

  public async sendDeployChannelTx(
    channelState: FullChannelState,
    deposit?: { amount: string; assetId: string }, // Included IFF createChannelAndDepositAlice
  ): Promise<Result<TransactionReceipt, ChainError>> {
    const method = "sendDeployChannelTx";
    const methodId = getRandomBytes32();
    const signer = this.signers.get(channelState.networkContext.chainId);
    if (!signer?._isSigner) {
      return Result.fail(new ChainError(ChainError.reasons.SignerNotFound));
    }
    const sender = await signer.getAddress();

    // check if multisig must be deployed
    const multisigRes = await this.getCode(channelState.channelAddress, channelState.networkContext.chainId);

    if (multisigRes.isError) {
      return Result.fail(multisigRes.getError()!);
    }

    if (multisigRes.getValue() !== `0x`) {
      return Result.fail(new ChainError(ChainError.reasons.MultisigDeployed));
    }

    const channelFactory = new Contract(channelState.networkContext.channelFactoryAddress, ChannelFactory.abi, signer);

    // If there is no deposit information, just create the channel
    if (!deposit) {
      // Deploy multisig tx
      this.log.info(
        { channelAddress: channelState.channelAddress, sender, method, methodId },
        "Deploying channel without deposit",
      );
      const result = await this.sendTxWithRetries(
        channelState.channelAddress,
        channelState.networkContext.chainId,
        TransactionReason.deploy,
        async (gasPrice: BigNumber, nonce: number) => {
          const multisigRes = await this.getCode(channelState.channelAddress, channelState.networkContext.chainId);
          if (multisigRes.isError) {
            throw multisigRes.getError()!;
          }
          if (multisigRes.getValue() !== `0x`) {
            return undefined;
          }
          return channelFactory.createChannel(channelState.alice, channelState.bob, {
            gasPrice: gasPrice,
            gasLimit: BIG_GAS_LIMIT,
            nonce,
          });
        },
      );
      if (result.isError) {
        return result as Result<any, ChainError>;
      }
      if (!result.getValue()) {
        return Result.fail(new ChainError(ChainError.reasons.MultisigDeployed));
      }
      return Result.ok(result.getValue()!);
    }

    // Deploy a channel with a deposit (only alice can do this)
    if (sender !== channelState.alice) {
      return Result.fail(
        new ChainError(ChainError.reasons.FailedToDeploy, {
          message: "Sender is not alice",
          sender,
          alice: channelState.alice,
          channel: channelState.channelAddress,
        }),
      );
    }

    const { assetId, amount } = deposit;

    const balanceRes = await this.getOnchainBalance(assetId, channelState.alice, channelState.networkContext.chainId);
    if (balanceRes.isError) {
      return Result.fail(balanceRes.getError()!);
    }
    const balance = balanceRes.getValue();
    if (balance.lt(amount)) {
      return Result.fail(
        new ChainError(ChainError.reasons.NotEnoughFunds, {
          balance: balance.toString(),
          amount,
          assetId,
          chainId: channelState.networkContext.chainId,
        }),
      );
    }
    this.log.info(
      { balance: balance.toString(), method, methodId, assetId, chainId: channelState.networkContext.chainId },
      "Onchain balance sufficient",
    );

    // Handle eth deposits
    if (assetId === AddressZero) {
      const res = await this.sendTxWithRetries(
        channelState.channelAddress,
        channelState.networkContext.chainId,
        TransactionReason.deployWithDepositAlice,
        async (gasPrice: BigNumber, nonce: number) => {
          const multisigRes = await this.getCode(channelState.channelAddress, channelState.networkContext.chainId);
          if (multisigRes.isError) {
            throw multisigRes.getError()!;
          }
          if (multisigRes.getValue() !== `0x`) {
            // multisig deployed, just send deposit
            return undefined;
          }
          // otherwise deploy with deposit
          return channelFactory.createChannelAndDepositAlice(channelState.alice, channelState.bob, assetId, amount, {
            value: amount,
            gasPrice: gasPrice,
            gasLimit: BIG_GAS_LIMIT,
            nonce,
          });
        },
      );
      if (res.isError) {
        return Result.fail(res.getError()!);
      }
      if (!res.getValue()) {
        return Result.fail(new ChainError(ChainError.reasons.MultisigDeployed));
      }
      return Result.ok(res.getValue()!);
    }

    // Must be token deposit, first approve the token transfer
    this.log.info({ assetId, amount, channel: channelState.channelAddress, sender }, "Approving tokens");
    const approveRes = await this.approveTokens(
      channelState.channelAddress,
      channelState.networkContext.channelFactoryAddress,
      sender,
      amount,
      assetId,
      channelState.networkContext.chainId,
    );
    if (approveRes.isError) {
      return Result.fail(approveRes.getError()!);
    }
    if (approveRes.getValue()) {
      const receipt = approveRes.getValue()!;
      if (receipt.status === 0) {
        return Result.fail(new ChainError(ChainError.reasons.TxReverted, { receipt }));
      }
      this.log.info({ txHash: receipt.transactionHash, method, assetId }, "Token approval confirmed");
    }
    const res = await this.sendTxWithRetries(
      channelState.channelAddress,
      channelState.networkContext.chainId,
      TransactionReason.deployWithDepositAlice,
      async (gasPrice: BigNumber, nonce: number) => {
        const multisigRes = await this.getCode(channelState.channelAddress, channelState.networkContext.chainId);
        if (multisigRes.isError) {
          throw multisigRes.getError()!;
        }
        if (multisigRes.getValue() !== `0x`) {
          // multisig deployed, just send deposit (will check allowance)
          return undefined;
        }
        return channelFactory.createChannelAndDepositAlice(channelState.alice, channelState.bob, assetId, amount, {
          gasPrice: gasPrice,
          gasLimit: BIG_GAS_LIMIT,
          nonce,
        });
      },
    );
    if (res.isError) {
      return Result.fail(res.getError()!);
    }
    if (!res.getValue()) {
      return Result.fail(new ChainError(ChainError.reasons.MultisigDeployed));
    }
    return Result.ok(res.getValue()!);
  }

  public async sendWithdrawTx(
    channelState: FullChannelState,
    minTx: MinimalTransaction,
  ): Promise<Result<TransactionReceipt, ChainError>> {
    const method = "sendWithdrawTx";
    const methodId = getRandomBytes32();
    const signer = this.signers.get(channelState.networkContext.chainId);
    if (!signer?._isSigner) {
      return Result.fail(new ChainError(ChainError.reasons.SignerNotFound));
    }
    const sender = await signer.getAddress();

    if (channelState.alice !== sender && channelState.bob !== sender) {
      return Result.fail(new ChainError(ChainError.reasons.SenderNotInChannel));
    }

    // check if multisig must be deployed
    const multisigRes = await this.getCode(channelState.channelAddress, channelState.networkContext.chainId);

    if (multisigRes.isError) {
      return Result.fail(multisigRes.getError()!);
    }

    if (multisigRes.getValue() === `0x`) {
      // Deploy multisig tx
      this.log.info({ channelAddress: channelState.channelAddress, sender, method, methodId }, "Deploying channel");
      const txRes = await this.sendDeployChannelTx(channelState);
      if (txRes.isError && txRes.getError()?.message !== ChainError.reasons.MultisigDeployed) {
        return Result.fail(
          new ChainError(ChainError.reasons.FailedToDeploy, {
            method,
            error: txRes.getError()!.message,
            channel: channelState.channelAddress,
          }),
        );
      }
    }

    this.log.info({ sender, method, methodId, channel: channelState.channelAddress }, "Sending withdraw tx to chain");
    const res = await this.sendTxWithRetries(
      channelState.channelAddress,
      channelState.networkContext.chainId,
      TransactionReason.withdraw,
      async (gasPrice: BigNumber, nonce: number) => {
        return signer.sendTransaction({ ...minTx, gasPrice, gasLimit: BIG_GAS_LIMIT, from: sender, nonce });
      },
    );
    if (res.isError) {
      return Result.fail(res.getError()!);
    }
    return Result.ok(res.getValue()!);
  }

  public async sendDepositTx(
    channelState: FullChannelState,
    sender: string,
    amount: string,
    assetId: string,
  ): Promise<Result<TransactionReceipt, ChainError>> {
    const method = "sendDepositTx";
    const methodId = getRandomBytes32();
    const signer = this.signers.get(channelState.networkContext.chainId);
    if (!signer?._isSigner) {
      return Result.fail(new ChainError(ChainError.reasons.SignerNotFound));
    }

    if (channelState.alice !== sender && channelState.bob !== sender) {
      return Result.fail(new ChainError(ChainError.reasons.SenderNotInChannel));
    }

    const toDeposit = BigNumber.from(amount);
    if (toDeposit.isNegative()) {
      return Result.fail(new ChainError(ChainError.reasons.NegativeDepositAmount));
    }

    // first check if multisig is needed to deploy
    const multisigRes = await this.getCode(channelState.channelAddress, channelState.networkContext.chainId);

    if (multisigRes.isError) {
      return Result.fail(multisigRes.getError()!);
    }

    const multisigCode = multisigRes.getValue();
    // alice needs to deploy the multisig
    if (multisigCode === `0x` && sender === channelState.alice) {
      this.log.info(
        {
          method,
          methodId,
          channelAddress: channelState.channelAddress,
          assetId,
          amount,
          senderAddress: await signer.getAddress(),
        },
        `Deploying channel with deposit`,
      );
      const deployResult = await this.sendDeployChannelTx(channelState, { amount, assetId });
      if (deployResult.isError) {
        const error = deployResult.getError()!;
        if (!(error.message === ChainError.reasons.MultisigDeployed)) {
          return Result.fail(deployResult.getError()!);
        }
        // NOTE: If the multisig is already deployed, then our tx to deploy must have been reverted.
        // We can proceed to making the deposit here ourselves in the code below.
      } else {
        // Deploy and deposit succeeded.
        return Result.ok(deployResult.getValue()!);
      }
    }

    const balanceRes = await this.getOnchainBalance(assetId, sender, channelState.networkContext.chainId);
    if (balanceRes.isError) {
      return Result.fail(balanceRes.getError()!);
    }
    const balance = balanceRes.getValue();
    if (balance.lt(amount)) {
      return Result.fail(
        new ChainError(ChainError.reasons.NotEnoughFunds, {
          balance: balance.toString(),
          amount,
          assetId,
          chainId: channelState.networkContext.chainId,
        }),
      );
    }
    this.log.info(
      { balance: balance.toString(), method, methodId, assetId, chainId: channelState.networkContext.chainId },
      "Onchain balance sufficient",
    );

    this.log.info({ method, methodId, assetId, amount }, "Channel is deployed, sending deposit");
    if (sender === channelState.alice) {
      this.log.info(
        { method, sender, alice: channelState.alice, bob: channelState.bob },
        "Detected participant A, sending tx",
      );
      const txRes = await this.sendDepositATx(channelState, amount, assetId);
      if (txRes.isError) {
        this.log.error({ method, error: txRes.getError()!.message }, "Error sending tx");
      } else {
        this.log.info({ method, txHash: txRes.getValue().transactionHash }, "Tx mined");
      }
      return txRes;
    } else {
      this.log.info(
        { method, sender, alice: channelState.alice, bob: channelState.bob },
        "Detected participant B, sendng tx",
      );
      const txRes = await this.sendDepositBTx(channelState, amount, assetId);
      if (txRes.isError) {
        this.log.error({ method, error: txRes.getError()!.message }, "Error sending tx");
      } else {
        this.log.info({ method, txHash: txRes.getValue().transactionHash }, "Tx mined");
      }
      return txRes;
    }
  }

  ////////////////////////////
  /// CHAIN SERVICE EVENTS
  public on<T extends ChainServiceEvent>(
    event: T,
    callback: (payload: ChainServiceEventMap[T]) => void | Promise<void>,
    filter: (payload: ChainServiceEventMap[T]) => boolean = () => true,
  ): void {
    (this.evts[event].pipe(filter) as Evt<ChainServiceEventMap[T]>).attach(callback);
  }

  public once<T extends ChainServiceEvent>(
    event: T,
    callback: (payload: ChainServiceEventMap[T]) => void | Promise<void>,
    filter: (payload: ChainServiceEventMap[T]) => boolean = () => true,
  ): void {
    (this.evts[event].pipe(filter) as Evt<ChainServiceEventMap[T]>).attachOnce(callback);
  }

  public off<T extends ChainServiceEvent>(event?: T): void {
    if (event) {
      this.evts[event].detach();
      return;
    }
    Object.values(this.evts).forEach((evt) => evt.detach());
  }

  public waitFor<T extends ChainServiceEvent>(
    event: T,
    timeout: number,
    filter: (payload: ChainServiceEventMap[T]) => boolean = () => true,
  ): Promise<ChainServiceEventMap[T]> {
    return this.evts[event].pipe(filter).waitFor(timeout) as Promise<ChainServiceEventMap[T]>;
  }

  ////////////////////////////
  /// INTERNAL METHODS
  public async approveTokens(
    channelAddress: string,
    spender: string,
    owner: string,
    depositAmount: string,
    assetId: string,
    chainId: number,
    approvalAmount: string = UINT_MAX,
  ): Promise<Result<TransactionReceipt | undefined, ChainError>> {
    const method = "approveTokens";
    this.log.debug(
      {
        method,
        channelAddress,
        spender,
        owner,
        approvalAmount,
        depositAmount,
        assetId,
        chainId,
      },
      "Method started",
    );
    const signer = this.signers.get(chainId);
    if (!signer?._isSigner) {
      return Result.fail(new ChainError(ChainError.reasons.SignerNotFound));
    }

    this.log.info({ method, assetId, spender, owner, channelAddress }, "Checking allowance");
    const erc20 = new Contract(assetId, ERC20Abi, signer);
    const allowanceRes = await this.getTokenAllowance(assetId, owner, spender, chainId);
    if (allowanceRes.isError) {
      this.log.error(
        {
          method,
          spender,
          owner,
          assetId,
          error: allowanceRes.getError()?.message,
        },
        "Error checking approved tokens for deposit A",
      );
      return Result.fail(allowanceRes.getError()!);
    }
    const allowance = allowanceRes.getValue();
    this.log.info(
      { method, assetId, spender, owner, channelAddress, allowance: allowance.toString(), depositAmount },
      "Retrieved allowance",
    );

    if (BigNumber.from(allowanceRes.getValue()).gte(depositAmount)) {
      this.log.info(
        {
          method,
          assetId,
          channelAddress,
        },
        "Allowance is sufficient",
      );
      return Result.ok(undefined);
    }
    this.log.info(
      {
        method,
        assetId,
        channelAddress,
        spender,
        owner,
        approvalAmount,
      },
      "Approving tokens",
    );
    const approveRes = await this.sendTxWithRetries(
      channelAddress,
      chainId,
      TransactionReason.approveTokens,
      async (gasPrice: BigNumber, nonce: number) => {
        return erc20.approve(spender, approvalAmount, { gasPrice, nonce });
      },
    );
    if (approveRes.isError) {
      this.log.error(
        {
          method,
          spender,
          owner,
          assetId,
          approvalAmount,
          allowance: allowance.toString(),
          error: approveRes.getError()?.message,
        },
        "Error approving tokens for deposit A",
      );
      return approveRes;
    }
    const approveTx = approveRes.getValue();
    this.log.info({ txHash: approveTx!.transactionHash, method, assetId, approvalAmount }, "Approve token tx mined");
    return approveRes;
  }

  public async sendDepositATx(
    channelState: FullChannelState,
    amount: string,
    assetId: string,
  ): Promise<Result<TransactionReceipt, ChainError>> {
    const method = "sendDepositATx";
    const methodId = getRandomBytes32();
    const signer = this.signers.get(channelState.networkContext.chainId);
    if (!signer?._isSigner) {
      return Result.fail(new ChainError(ChainError.reasons.SignerNotFound));
    }

    const vectorChannel = new Contract(channelState.channelAddress, VectorChannel.abi, signer);
    if (assetId !== AddressZero) {
      // need to approve
      this.log.info({ method, methodId, assetId, channelAddress: channelState.channelAddress }, "Approving token");
      const approveRes = await this.approveTokens(
        channelState.channelAddress,
        channelState.channelAddress,
        channelState.alice,
        amount,
        assetId,
        channelState.networkContext.chainId,
      );
      if (approveRes.isError) {
        this.log.error(
          {
            method,
            methodId,
            channelAddress: channelState.channelAddress,
            error: approveRes.getError()?.message,
          },
          "Error approving tokens for deposit A",
        );
        return Result.fail(approveRes.getError()!);
      }
      this.log.info(
        { txHash: approveRes.getValue()?.transactionHash, method, methodId, assetId },
        "Token approval confirmed",
      );
      const res = await this.sendTxWithRetries(
        channelState.channelAddress,
        channelState.networkContext.chainId,
        TransactionReason.depositA,
        async (gasPrice: BigNumber, nonce: number) => {
          return vectorChannel.depositAlice(assetId, amount, { gasPrice, nonce });
        },
      );
      if (res.isError) {
        return Result.fail(res.getError()!);
      }
      return Result.ok(res.getValue()!);
    }
    const res = await this.sendTxWithRetries(
      channelState.channelAddress,
      channelState.networkContext.chainId,
      TransactionReason.depositA,
      async (gasPrice: BigNumber, nonce: number) => {
        return vectorChannel.depositAlice(assetId, amount, { value: amount, gasPrice, nonce });
      },
    );
    if (res.isError) {
      return Result.fail(res.getError()!);
    }
    return Result.ok(res.getValue()!);
  }

  public async sendDepositBTx(
    channelState: FullChannelState,
    amount: string,
    assetId: string,
  ): Promise<Result<TransactionReceipt, ChainError>> {
    const signer = this.signers.get(channelState.networkContext.chainId);
    if (!signer?._isSigner) {
      return Result.fail(new ChainError(ChainError.reasons.SignerNotFound));
    }
    const sender = await signer.getAddress();

    if (assetId === AddressZero) {
      const res = await this.sendTxWithRetries(
        channelState.channelAddress,
        channelState.networkContext.chainId,
        TransactionReason.depositB,
        async (gasPrice: BigNumber, nonce: number) => {
          return signer.sendTransaction({
            data: "0x",
            to: channelState.channelAddress,
            value: BigNumber.from(amount),
            chainId: channelState.networkContext.chainId,
            gasPrice,
            from: sender,
            nonce,
          });
        },
      );
      if (res.isError) {
        return Result.fail(res.getError()!);
      }
      return Result.ok(res.getValue()!);
    } else {
      const erc20 = new Contract(channelState.networkContext.channelFactoryAddress, ERC20Abi, signer);
      const res = await this.sendTxWithRetries(
        channelState.channelAddress,
        channelState.networkContext.chainId,
        TransactionReason.depositB,
        async (gasPrice: BigNumber, nonce: number) => {
          return erc20.transfer(channelState.channelAddress, amount, { gasPrice, nonce });
        },
      );
      if (res.isError) {
        return Result.fail(res.getError()!);
      }
      return Result.ok(res.getValue()!);
    }
  }

  async sendDisputeChannelTx(channelState: FullChannelState): Promise<Result<TransactionReceipt, ChainError>> {
    const method = "sendDisputeChannelTx";
    const methodId = getRandomBytes32();
    this.log.info({ method, methodId, channelAddress: channelState.channelAddress }, "Method started");
    const signer = this.signers.get(channelState.networkContext.chainId);
    if (!signer?._isSigner) {
      return Result.fail(new ChainError(ChainError.reasons.SignerNotFound));
    }

    if (!channelState.latestUpdate.aliceSignature || !channelState.latestUpdate.bobSignature) {
      return Result.fail(new ChainError(ChainError.reasons.MissingSigs));
    }

    const code = await this.getCode(channelState.channelAddress, channelState.networkContext.chainId);
    if (code.isError) {
      return Result.fail(code.getError()!);
    }
    if (code.getValue() === "0x") {
      this.log.info(
        { method, methodId, channelAddress: channelState.channelAddress, chainId: channelState.networkContext.chainId },
        "Deploying channel",
      );
      const gasPrice = await this.getGasPrice(channelState.networkContext.chainId);
      if (gasPrice.isError) {
        return Result.fail(gasPrice.getError()!);
      }

      const deploy = await this.sendDeployChannelTx(channelState);
      if (deploy.isError) {
        return Result.fail(deploy.getError()!);
      }
      this.log.info(
        {
          method,
          methodId,
          channelAddress: channelState.channelAddress,
          transactionHash: deploy.getValue().transactionHash,
        },
        "Channel deployed",
      );
    }

    const res = await this.sendTxWithRetries(
      channelState.channelAddress,
      channelState.networkContext.chainId,
      TransactionReason.disputeChannel,
      (gasPrice, nonce) => {
        const channel = new Contract(channelState.channelAddress, VectorChannel.abi, signer);
        return channel.disputeChannel(
          channelState,
          channelState.latestUpdate.aliceSignature,
          channelState.latestUpdate.bobSignature,
          {
            gasPrice,
            nonce,
          },
        );
      },
    );
    if (res.isError) {
      return Result.fail(res.getError()!);
    }
    return Result.ok(res.getValue()!);
  }

  async sendDefundChannelTx(
    channelState: FullChannelState,
    assetsToDefund: string[] = channelState.assetIds,
    indices: string[] = [],
  ): Promise<Result<TransactionReceipt, ChainError>> {
    const signer = this.signers.get(channelState.networkContext.chainId);
    if (!signer?._isSigner) {
      return Result.fail(new ChainError(ChainError.reasons.SignerNotFound));
    }

    if (!channelState.latestUpdate.aliceSignature || !channelState.latestUpdate.bobSignature) {
      return Result.fail(new ChainError(ChainError.reasons.MissingSigs));
    }
    const res = await this.sendTxWithRetries(
      channelState.channelAddress,
      channelState.networkContext.chainId,
      TransactionReason.defundChannel,
      (gasPrice, nonce) => {
        const channel = new Contract(channelState.channelAddress, VectorChannel.abi, signer);
        return channel.defundChannel(
          channelState,
          assetsToDefund,
          indices.length > 0 ? indices : assetsToDefund.map((_asset, idx) => idx),
          { gasPrice, nonce },
        );
      },
    );
    if (res.isError) {
      return Result.fail(res.getError()!);
    }
    return Result.ok(res.getValue()!);
  }

  async sendDisputeTransferTx(
    transferIdToDispute: string,
    activeTransfers: FullTransferState[],
  ): Promise<Result<TransactionReceipt, ChainError>> {
    // Make sure transfer is active
    const transferState = activeTransfers.find((t) => t.transferId === transferIdToDispute);
    if (!transferState) {
      return Result.fail(
        new ChainError(ChainError.reasons.TransferNotFound, {
          transfer: transferIdToDispute,
          active: activeTransfers.map((t) => t.transferId),
        }),
      );
    }

    // Get signer
    const signer = this.signers.get(transferState.chainId);
    if (!signer?._isSigner) {
      return Result.fail(new ChainError(ChainError.reasons.SignerNotFound));
    }

    // Generate merkle root
    const proof = getMerkleProof(activeTransfers, transferIdToDispute);

    const res = await this.sendTxWithRetries(
      transferState.channelAddress,
      transferState.chainId,
      TransactionReason.disputeTransfer,
      (gasPrice, nonce) => {
        const channel = new Contract(transferState.channelAddress, VectorChannel.abi, signer);
        return channel.disputeTransfer(transferState, proof, {
          gasPrice,
          nonce,
        });
      },
    );
    if (res.isError) {
      return Result.fail(res.getError()!);
    }
    return Result.ok(res.getValue()!);
  }

  async sendDefundTransferTx(
    transferState: FullTransferState,
    responderSignature: string = HashZero,
  ): Promise<Result<TransactionReceipt, ChainError>> {
    const signer = this.signers.get(transferState.chainId);
    if (!signer?._isSigner) {
      return Result.fail(new ChainError(ChainError.reasons.SignerNotFound));
    }

    if (!transferState.transferResolver) {
      return Result.fail(new ChainError(ChainError.reasons.ResolverNeeded));
    }

    const encodedState = encodeTransferState(transferState.transferState, transferState.transferEncodings[0]);
    const encodedResolver = encodeTransferResolver(transferState.transferResolver, transferState.transferEncodings[1]);

    const res = await this.sendTxWithRetries(
      transferState.channelAddress,
      transferState.chainId,
      TransactionReason.defundTransfer,
      (gasPrice, nonce) => {
        const channel = new Contract(transferState.channelAddress, VectorChannel.abi, signer);
        return channel.defundTransfer(transferState, encodedState, encodedResolver, responderSignature, {
          gasPrice,
          nonce,
        });
      },
    );
    if (res.isError) {
      return Result.fail(res.getError()!);
    }
    return Result.ok(res.getValue()!);
  }

  public async sendExitChannelTx(
    channelAddress: string,
    chainId: number,
    assetId: string,
    owner: string,
    recipient: string,
  ): Promise<Result<TransactionReceipt, ChainError>> {
    const signer = this.signers.get(chainId);
    if (!signer?._isSigner) {
      return Result.fail(new ChainError(ChainError.reasons.SignerNotFound));
    }
    this.log.info({ channelAddress, chainId, assetId, owner, recipient }, "Defunding channel");

    const res = await this.sendTxWithRetries(
      channelAddress,
      chainId,
      TransactionReason.exitChannel,
      (gasPrice, nonce) => {
        const channel = new Contract(channelAddress, VectorChannel.abi, signer);
        return channel.exit(assetId, owner, recipient, { gasPrice, nonce });
      },
    );
    if (res.isError) {
      return Result.fail(res.getError()!);
    }
    return Result.ok(res.getValue()!);
  }
}<|MERGE_RESOLUTION|>--- conflicted
+++ resolved
@@ -208,24 +208,6 @@
     // Define task to send tx with proper nonce
     const task = async (): Promise<Result<TransactionResponse | undefined, Error>> => {
       try {
-<<<<<<< HEAD
-        // If a nonce is supplied, use that
-        if (typeof nonce !== "undefined") {
-          this.log.info({ nonce, chainId, gasPrice: gasPrice.toString() }, "Resubmitting tx");
-          const response: TransactionResponse | undefined = await txFn(gasPrice, nonce);
-          return Result.ok(response);
-        }
-
-        // Otherwise, send tx using highest stored or pending nonce
-        const stored = this.nonces.get(chainId) ?? 0;
-        const pending = await signer.getTransactionCount("pending");
-        const nonceToUse = stored > pending ? stored : pending;
-        this.log.info({ nonce, chainId, gasPrice: gasPrice.toString() }, "Submitting tx");
-        const response: TransactionResponse | undefined = await txFn(gasPrice, nonceToUse);
-
-        // Store the incremented nonce
-        this.nonces.set(chainId, nonceToUse + 1);
-=======
         // Send transaction using the passed in callback.
         const stored = this.nonces.get(chainId);
         const nonceToUse: number = nonce ?? stored ?? (await signer.getTransactionCount("pending"));
@@ -239,7 +221,6 @@
         if (toCompare < pending || toCompare < incremented) {
           this.nonces.set(chainId, incremented > pending ? incremented : pending);
         }
->>>>>>> 9db1099b
         return Result.ok(response);
       } catch (e) {
         return Result.fail(e);
