import {
  FullChannelState,
  IVectorChainService,
  MinimalTransaction,
  ChainError,
  Result,
  ERC20Abi,
  IChainServiceStore,
  TransactionReason,
  FullTransferState,
} from "@connext/vector-types";
import {
  bufferify,
  delay,
  encodeTransferResolver,
  encodeTransferState,
  hashCoreTransferState,
} from "@connext/vector-utils";
import { TransactionResponse } from "@ethersproject/abstract-provider";
import { Signer } from "@ethersproject/abstract-signer";
import { BigNumber } from "@ethersproject/bignumber";
import { Contract } from "@ethersproject/contracts";
import { JsonRpcProvider } from "@ethersproject/providers";
import { keccak256 } from "@ethersproject/keccak256";
import { Wallet } from "@ethersproject/wallet";
import { BaseLogger } from "pino";
import PriorityQueue from "p-queue";
import { AddressZero } from "@ethersproject/constants";
import { MerkleTree } from "merkletreejs";

import { ChannelFactory, VectorChannel } from "../artifacts";

import { EthereumChainReader } from "./ethReader";

export class EthereumChainService extends EthereumChainReader implements IVectorChainService {
  private signers: Map<number, Signer> = new Map();
  private queue: PriorityQueue = new PriorityQueue({ concurrency: 1 });
  constructor(
    private readonly store: IChainServiceStore,
    chainProviders: { [chainId: string]: JsonRpcProvider },
    signer: string | Signer,
    log: BaseLogger,
    private readonly defaultRetries = 1,
  ) {
    super(chainProviders, log.child({ module: "EthereumChainReader" }));
    Object.entries(chainProviders).forEach(([chainId, provider]) => {
      this.signers.set(
        parseInt(chainId),
        typeof signer === "string" ? new Wallet(signer, provider) : (signer.connect(provider) as Signer),
      );
    });
  }

  async sendDisputeChannelTx(channelState: FullChannelState): Promise<Result<TransactionResponse, ChainError>> {
    const signer = this.signers.get(channelState.networkContext.chainId);
    if (!signer?._isSigner) {
      return Result.fail(new ChainError(ChainError.reasons.SignerNotFound));
    }

    if (!channelState.latestUpdate.aliceSignature || !channelState.latestUpdate.bobSignature) {
      return Result.fail(new ChainError(ChainError.reasons.MissingSigs));
    }
    return this.sendTxWithRetries(channelState.channelAddress, TransactionReason.disputeChannel, () => {
      const channel = new Contract(channelState.channelAddress, VectorChannel.abi, signer);
      return channel.disputeChannel(
        channelState,
        channelState.latestUpdate.aliceSignature,
        channelState.latestUpdate.bobSignature,
      );
    });
  }

  async sendDefundChannelTx(
    channelState: FullChannelState,
    assetsToDefund: string[] = channelState.assetIds,
    indices: string[] = [],
  ): Promise<Result<TransactionResponse, ChainError>> {
    const signer = this.signers.get(channelState.networkContext.chainId);
    if (!signer?._isSigner) {
      return Result.fail(new ChainError(ChainError.reasons.SignerNotFound));
    }

    if (!channelState.latestUpdate.aliceSignature || !channelState.latestUpdate.bobSignature) {
      return Result.fail(new ChainError(ChainError.reasons.MissingSigs));
    }
    return this.sendTxWithRetries(channelState.channelAddress, TransactionReason.defundChannel, () => {
      const channel = new Contract(channelState.channelAddress, VectorChannel.abi, signer);
      return channel.defundChannel(channelState, assetsToDefund, indices);
    });
  }

  async sendDisputeTransferTx(
    transferIdToDispute: string,
    activeTransfers: FullTransferState[],
  ): Promise<Result<TransactionResponse, ChainError>> {
    // Make sure transfer is active
    const transferState = activeTransfers.find(t => t.transferId === transferIdToDispute);
    if (!transferState) {
      return Result.fail(
        new ChainError(ChainError.reasons.TransferNotFound, {
          transfer: transferIdToDispute,
          active: activeTransfers.map(t => t.transferId),
        }),
      );
    }

    // Get signer
    const signer = this.signers.get(transferState.chainId);
    if (!signer?._isSigner) {
      return Result.fail(new ChainError(ChainError.reasons.SignerNotFound));
    }

    // Generate merkle root
    const hashes = activeTransfers.map(t => bufferify(hashCoreTransferState(t)));
    const hash = bufferify(hashCoreTransferState(transferState));
    const merkle = new MerkleTree(hashes, keccak256);

    return this.sendTxWithRetries(transferState.channelAddress, TransactionReason.disputeTransfer, () => {
      const channel = new Contract(transferState.channelAddress, VectorChannel.abi, signer);
      return channel.disputeTransfer(transferState, merkle.getHexProof(hash));
    });
  }

  async sendDefundTransferTx(transferState: FullTransferState): Promise<Result<TransactionResponse, ChainError>> {
    const signer = this.signers.get(transferState.chainId);
    if (!signer?._isSigner) {
      return Result.fail(new ChainError(ChainError.reasons.SignerNotFound));
    }

    if (!transferState.transferResolver) {
      return Result.fail(new ChainError(ChainError.reasons.ResolverNeeded));
    }

    // TODO: should this be checked? is there some other option?
    if (transferState.balance.amount[1] !== "0") {
      return Result.fail(new ChainError(ChainError.reasons.NotInitialState));
    }

    const encodedState = encodeTransferState(transferState.transferState, transferState.transferEncodings[0]);
    const encodedResolver = encodeTransferResolver(transferState.transferResolver, transferState.transferEncodings[1]);

    return this.sendTxWithRetries(transferState.channelAddress, TransactionReason.defundTransfer, () => {
      const channel = new Contract(transferState.channelAddress, VectorChannel.abi, signer);
      return channel.defundTransfer(transferState, encodedState, encodedResolver);
    });
  }

  public async sendDeployChannelTx(
    channelState: FullChannelState,
    deposit?: { amount: string; assetId: string }, // Included IFF createChannelAndDepositAlice
  ): Promise<Result<TransactionResponse, ChainError>> {
    const method = "sendDeployChannelTx";
    const signer = this.signers.get(channelState.networkContext.chainId);
    if (!signer?._isSigner) {
      return Result.fail(new ChainError(ChainError.reasons.SignerNotFound));
    }
    const sender = await signer.getAddress();

    // check if multisig must be deployed
    const multisigRes = await this.getCode(channelState.channelAddress, channelState.networkContext.chainId);

    if (multisigRes.isError) {
      return Result.fail(multisigRes.getError()!);
    }

    if (multisigRes.getValue() !== `0x`) {
      return Result.fail(new ChainError(ChainError.reasons.MultisigDeployed));
    }

    const channelFactory = new Contract(channelState.networkContext.channelFactoryAddress, ChannelFactory.abi, signer);

    // Register event listener to log channel creation
    /* TODO: this listener. It's never getting triggered & removed so tests never exit
    channelFactory.once(channelFactory.filters.ChannelCreation(), data => {
      this.log.info({ method, data: JSON.stringify(data) }, "Caught channel created event");
    });
    */

    // If there is no deposit information, just create the channel
    if (!deposit) {
      // Deploy multisig tx
      this.log.info(
        { channelAddress: channelState.channelAddress, sender, method },
        "Deploying channel without deposit",
      );
      return this.sendTxWithRetries(channelState.channelAddress, TransactionReason.deploy, () => {
<<<<<<< HEAD
        return channelFactory.createChannel(channelState.alice, channelState.bob, chainId);
=======
        return channelFactory.createChannel(
          channelState.alice,
          channelState.bob,
        );
>>>>>>> 9463b101
      });
    }

    // Deploy a channel with a deposit (only alice can do this)
    if (sender !== channelState.alice) {
      return Result.fail(
        new ChainError(ChainError.reasons.FailedToDeploy, {
          message: "Sender is not alice",
          sender,
          alice: channelState.alice,
          channel: channelState.channelAddress,
        }),
      );
    }

    const { assetId, amount } = deposit;

    // Handle eth deposits
    if (assetId === AddressZero) {
      return this.sendTxWithRetries(channelState.channelAddress, TransactionReason.deployWithDepositAlice, () =>
<<<<<<< HEAD
        channelFactory.createChannelAndDepositAlice(channelState.alice, channelState.bob, chainId, assetId, amount, {
          value: amount,
        }),
=======
        channelFactory.createChannelAndDepositAlice(
          channelState.alice,
          channelState.bob,
          assetId,
          amount,
          { value: amount },
        ),
>>>>>>> 9463b101
      );
    }

    // Must be token deposit, first approve the token transfer
    this.log.info({ channel: channelState.channelAddress }, "Approving tokens");
    this.log.debug({ assetId, amount, channel: channelState.channelAddress, sender }, "Approving tokens");
    const approveRes = await this.approveTokens(
      channelState.channelAddress,
      channelState.networkContext.channelFactoryAddress,
      sender,
      amount,
      assetId,
      channelState.networkContext.chainId,
    );
    if (approveRes.isError) {
      return Result.fail(approveRes.getError()!);
    }
    if (approveRes.getValue()) {
      const receipt = await approveRes.getValue()!.wait();
      this.log.info({ txHash: receipt.transactionHash, method, assetId }, "Token approval confirmed");
    }
    return this.sendTxWithRetries(channelState.channelAddress, TransactionReason.deployWithDepositAlice, () =>
<<<<<<< HEAD
      channelFactory.createChannelAndDepositAlice(channelState.alice, channelState.bob, chainId, assetId, amount),
=======
      channelFactory.createChannelAndDepositAlice(
        channelState.alice,
        channelState.bob,
        assetId,
        amount,
      ),
>>>>>>> 9463b101
    );
  }

  public async sendWithdrawTx(
    channelState: FullChannelState,
    minTx: MinimalTransaction,
  ): Promise<Result<TransactionResponse, ChainError>> {
    const method = "sendWithdrawTx";
    const signer = this.signers.get(channelState.networkContext.chainId);
    if (!signer?._isSigner) {
      return Result.fail(new ChainError(ChainError.reasons.SignerNotFound));
    }
    const sender = await signer.getAddress();

    if (channelState.alice !== sender && channelState.bob !== sender) {
      return Result.fail(new ChainError(ChainError.reasons.SenderNotInChannel));
    }

    // check if multisig must be deployed
    const multisigRes = await this.getCode(channelState.channelAddress, channelState.networkContext.chainId);

    if (multisigRes.isError) {
      return Result.fail(multisigRes.getError()!);
    }

    if (multisigRes.getValue() === `0x`) {
      // Deploy multisig tx
      this.log.info({ channelAddress: channelState.channelAddress, sender, method }, "Deploying channel");
      const channelFactory = new Contract(
        channelState.networkContext.channelFactoryAddress,
        ChannelFactory.abi,
        signer,
      );
      const deployCompleted = new Promise(resolve =>
        channelFactory.once(channelFactory.filters.ChannelCreation(), data => {
          this.log.info({ method, data: JSON.stringify(data) }, "Caught channel created event");
          resolve();
        }),
      );
      const txRes = await this.sendTxWithRetries(channelState.channelAddress, TransactionReason.deploy, () => {
<<<<<<< HEAD
        return channelFactory.createChannel(channelState.alice, channelState.bob, channelState.networkContext.chainId);
=======
        return channelFactory.createChannel(
          channelState.alice,
          channelState.bob,
        );
>>>>>>> 9463b101
      });
      if (txRes.isError) {
        console.log(`txRes.isError`);
        return Result.fail(
          new ChainError(ChainError.reasons.FailedToDeploy, {
            method,
            error: txRes.getError()!.message,
            channel: channelState.channelAddress,
          }),
        );
      }
      const deployTx = txRes.getValue();
      this.log.info({ method, deployTx: deployTx.hash }, "Deploy tx broadcast");
      try {
        await deployTx.wait();
        this.log.debug("Waiting for event to be emitted");
        await Promise.race([
          deployCompleted,
          new Promise(resolve =>
            setTimeout(() => {
              this.log.warn(
                { deployTx: deployTx.hash, channel: channelState.channelAddress },
                "Did not see event within 15s after tx was mined",
              );
              resolve();
            }, 15_000),
          ),
        ]);
      } catch (e) {
        console.log(`caught (e)`);
        return Result.fail(
          new ChainError(ChainError.reasons.FailedToDeploy, {
            error: e.message,
            deployTx: deployTx.hash,
            channel: channelState.channelAddress,
            chainId: channelState.networkContext.chainId,
          }),
        );
      }
      this.log.debug({ method }, "Deploy tx mined");
    }

    this.log.info({ sender, method, channel: channelState.channelAddress }, "Sending withdraw tx to chain");
    return this.sendTxWithRetries(channelState.channelAddress, TransactionReason.withdraw, () =>
      signer.sendTransaction(minTx),
    );
  }

  public async sendDepositTx(
    channelState: FullChannelState<any>,
    sender: string,
    amount: string,
    assetId: string,
  ): Promise<Result<TransactionResponse, ChainError>> {
    const method = "sendDepositTx";
    const signer = this.signers.get(channelState.networkContext.chainId);
    if (!signer?._isSigner) {
      return Result.fail(new ChainError(ChainError.reasons.SignerNotFound));
    }

    if (channelState.alice !== sender && channelState.bob !== sender) {
      return Result.fail(new ChainError(ChainError.reasons.SenderNotInChannel));
    }
    // first check if multisig is needed to deploy
    const multisigRes = await this.getCode(channelState.channelAddress, channelState.networkContext.chainId);

    if (multisigRes.isError) {
      return Result.fail(multisigRes.getError()!);
    }

    const multisigCode = multisigRes.getValue();
    // alice needs to deploy the multisig
    if (multisigCode === `0x` && sender === channelState.alice) {
      this.log.info(
        { method, channelAddress: channelState.channelAddress, assetId, amount },
        `Deploying channel with deposit`,
      );
      return this.sendDeployChannelTx(channelState, { amount, assetId });
    }

    this.log.info({ method, assetId, amount }, "Channel is deployed, sending deposit");
    if (sender === channelState.alice) {
      this.log.info(
        { method, sender, alice: channelState.alice, bob: channelState.bob },
        "Detected participant A, sending tx",
      );
      const txRes = await this.sendDepositATx(channelState, amount, assetId);
      if (txRes.isError) {
        this.log.error({ method, error: txRes.getError()?.message }, "Error sending tx");
      } else {
        this.log.info({ method, txHash: txRes.getValue().hash }, "Submitted tx");
      }
      return txRes;
    } else {
      this.log.info(
        { method, sender, alice: channelState.alice, bob: channelState.bob },
        "Detected participant B, sendng tx",
      );
      const txRes = await this.sendDepositBTx(channelState, amount, assetId);
      if (txRes.isError) {
        this.log.error({ method, error: txRes.getError()?.message }, "Error sending tx");
      } else {
        this.log.info({ method, txHash: txRes.getValue().hash }, "Submitted tx");
      }
      return txRes;
    }
  }

  private async sendTxWithRetries(
    channelAddress: string,
    reason: TransactionReason,
    txFn: () => Promise<TransactionResponse>,
  ): Promise<Result<TransactionResponse, ChainError>> {
    const errors = [];
    for (let attempt = 1; attempt++; attempt < this.defaultRetries) {
      this.log.info(
        {
          retries: this.defaultRetries,
          attempt,
          channelAddress,
          reason,
        },
        "Attempting to send tx",
      );
      const response = await this.sendTxAndParseResponse(channelAddress, reason, txFn);
      if (!response.isError) {
        return response;
      }
      // Otherwise, handle error
      const error = response.getError()!;
      if (!error.canRetry) {
        this.log.error({ error: error.message, channelAddress, reason }, "Failed to send tx, will not retry");
        return response;
      }
      // wait before retrying
      errors.push(error);
      this.log.warn(
        { error: error.message, channelAddress, attempt, retries: this.defaultRetries },
        "Tx failed, waiting before retry",
      );
      await delay(1000);
    }
    return Result.fail(
      new ChainError(ChainError.reasons.FailedToSendTx, {
        errors: errors.map(e => e.message).toString(),
        retries: this.defaultRetries,
        channelAddress,
        reason,
      }),
    );
  }

  private async sendTxAndParseResponse(
    channelAddress: string,
    reason: TransactionReason,
    txFn: () => Promise<TransactionResponse>,
  ): Promise<Result<TransactionResponse, ChainError>> {
    // TODO: add retries on specific errors
    try {
      const response = await this.queue.add(async () => {
        const response = await txFn();
        await this.store.saveTransactionResponse(channelAddress, reason, response);
        // Register callbacks for saving tx, then return
        response
          .wait() // TODO: confirmation blocks?
          .then(receipt => this.store.saveTransactionReceipt(channelAddress, receipt))
          .catch(e => this.store.saveTransactionFailure(channelAddress, response.hash, e.message));
        return response;
      });
      return Result.ok(response);
    } catch (e) {
      // Don't save tx if it failed to submit, only if it fails to mine
      let error = e;
      if (e.message.includes("sender doesn't have enough funds")) {
        error = new ChainError(ChainError.reasons.NotEnoughFunds);
      }
      return Result.fail(error);
    }
  }

  private async approveTokens(
    channelAddress: string,
    spender: string,
    owner: string,
    amount: string,
    assetId: string,
    chainId: number,
  ): Promise<Result<TransactionResponse | undefined, ChainError>> {
    const signer = this.signers.get(chainId);
    if (!signer?._isSigner) {
      return Result.fail(new ChainError(ChainError.reasons.SignerNotFound));
    }

    this.log.info({ assetId, channelAddress: spender }, "Approving token");
    const erc20 = new Contract(assetId, ERC20Abi, signer);
    const checkApprovalRes = await this.sendTxWithRetries(channelAddress, TransactionReason.approveTokens, () =>
      erc20.allowance(owner, spender),
    );
    if (checkApprovalRes.isError) {
      this.log.error(
        {
          method: "approveTokens",
          spender,
          owner,
          assetId,
          error: checkApprovalRes.getError()?.message,
        },
        "Error checking approved tokens for deposit A",
      );
      return checkApprovalRes;
    }

    if (BigNumber.from(checkApprovalRes.getValue()).gte(amount)) {
      this.log.info(
        {
          method: "approveTokens",
          assetId,
          spender,
          owner,
          approved: checkApprovalRes.getValue().toString(),
        },
        "Allowance is sufficient",
      );
      return Result.ok(undefined);
    }
    const approveRes = await this.sendTxWithRetries(channelAddress, TransactionReason.approveTokens, () =>
      erc20.approve(spender, amount),
    );
    if (approveRes.isError) {
      this.log.error(
        {
          method: "approveTokens",
          spender,
          error: approveRes.getError()?.message,
        },
        "Error approving tokens for deposit A",
      );
      return approveRes;
    }
    const approveTx = approveRes.getValue();
    this.log.info({ txHash: approveTx.hash, method: "approveTokens", assetId, amount }, "Approve token tx submitted");
    return approveRes;
  }

  private async sendDepositATx(
    channelState: FullChannelState<any>,
    amount: string,
    assetId: string,
  ): Promise<Result<TransactionResponse, ChainError>> {
    const signer = this.signers.get(channelState.networkContext.chainId);
    if (!signer?._isSigner) {
      return Result.fail(new ChainError(ChainError.reasons.SignerNotFound));
    }

    const vectorChannel = new Contract(channelState.channelAddress, VectorChannel.abi, signer);
    if (assetId !== AddressZero) {
      // need to approve
      this.log.info({ assetId, channelAddress: channelState.channelAddress }, "Approving token");
      const approveRes = await this.approveTokens(
        channelState.channelAddress,
        channelState.channelAddress,
        channelState.alice,
        amount,
        assetId,
        channelState.networkContext.chainId,
      );
      if (approveRes.isError) {
        this.log.error(
          {
            method: "sendDepositATx",
            channelAddress: channelState.channelAddress,
            error: approveRes.getError()?.message,
          },
          "Error approving tokens for deposit A",
        );
        return Result.fail(approveRes.getError()!);
      }
      const approveTx = approveRes.getValue();
      if (approveTx) {
        await approveTx.wait();
      }
      this.log.info({ txHash: approveTx?.hash, method: "sendDepositATx", assetId }, "Token approval confirmed");
      return this.sendTxWithRetries(channelState.channelAddress, TransactionReason.depositA, () =>
        vectorChannel.depositAlice(assetId, amount),
      );
    }
    return this.sendTxWithRetries(channelState.channelAddress, TransactionReason.depositA, () =>
      vectorChannel.depositAlice(assetId, amount, { value: amount }),
    );
  }

  private async sendDepositBTx(
    channelState: FullChannelState<any>,
    amount: string,
    assetId: string,
  ): Promise<Result<TransactionResponse, ChainError>> {
    const signer = this.signers.get(channelState.networkContext.chainId);
    if (!signer?._isSigner) {
      return Result.fail(new ChainError(ChainError.reasons.SignerNotFound));
    }

    if (assetId === AddressZero) {
      return this.sendTxWithRetries(channelState.channelAddress, TransactionReason.depositB, () =>
        signer.sendTransaction({
          data: "0x",
          to: channelState.channelAddress,
          value: BigNumber.from(amount),
          chainId: channelState.networkContext.chainId,
        }),
      );
    } else {
      const erc20 = new Contract(channelState.networkContext.channelFactoryAddress, ERC20Abi, signer);
      return this.sendTxWithRetries(channelState.channelAddress, TransactionReason.depositB, () =>
        erc20.transfer(channelState.channelAddress, amount),
      );
    }
  }
}<|MERGE_RESOLUTION|>--- conflicted
+++ resolved
@@ -184,14 +184,10 @@
         "Deploying channel without deposit",
       );
       return this.sendTxWithRetries(channelState.channelAddress, TransactionReason.deploy, () => {
-<<<<<<< HEAD
-        return channelFactory.createChannel(channelState.alice, channelState.bob, chainId);
-=======
         return channelFactory.createChannel(
           channelState.alice,
           channelState.bob,
         );
->>>>>>> 9463b101
       });
     }
 
@@ -212,11 +208,6 @@
     // Handle eth deposits
     if (assetId === AddressZero) {
       return this.sendTxWithRetries(channelState.channelAddress, TransactionReason.deployWithDepositAlice, () =>
-<<<<<<< HEAD
-        channelFactory.createChannelAndDepositAlice(channelState.alice, channelState.bob, chainId, assetId, amount, {
-          value: amount,
-        }),
-=======
         channelFactory.createChannelAndDepositAlice(
           channelState.alice,
           channelState.bob,
@@ -224,7 +215,6 @@
           amount,
           { value: amount },
         ),
->>>>>>> 9463b101
       );
     }
 
@@ -247,16 +237,12 @@
       this.log.info({ txHash: receipt.transactionHash, method, assetId }, "Token approval confirmed");
     }
     return this.sendTxWithRetries(channelState.channelAddress, TransactionReason.deployWithDepositAlice, () =>
-<<<<<<< HEAD
-      channelFactory.createChannelAndDepositAlice(channelState.alice, channelState.bob, chainId, assetId, amount),
-=======
       channelFactory.createChannelAndDepositAlice(
         channelState.alice,
         channelState.bob,
         assetId,
         amount,
       ),
->>>>>>> 9463b101
     );
   }
 
@@ -297,14 +283,10 @@
         }),
       );
       const txRes = await this.sendTxWithRetries(channelState.channelAddress, TransactionReason.deploy, () => {
-<<<<<<< HEAD
-        return channelFactory.createChannel(channelState.alice, channelState.bob, channelState.networkContext.chainId);
-=======
         return channelFactory.createChannel(
           channelState.alice,
           channelState.bob,
         );
->>>>>>> 9463b101
       });
       if (txRes.isError) {
         console.log(`txRes.isError`);
