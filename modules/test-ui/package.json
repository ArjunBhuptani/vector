{
  "name": "@connext/vector-test-ui",
  "version": "0.0.1",
  "private": true,
  "dependencies": {
<<<<<<< HEAD
    "@connext/vector-browser-node": "0.3.0-dev.0",
    "@connext/vector-types": "0.3.0-dev.0",
    "@connext/vector-utils": "0.3.0-dev.0",
=======
    "@connext/vector-browser-node": "0.2.5-beta.17",
    "@connext/vector-types": "0.2.5-beta.17",
    "@connext/vector-utils": "0.2.5-beta.17",
>>>>>>> 7f57090b
    "@types/node": "14.14.31",
    "@types/react": "16.9.53",
    "@types/react-dom": "16.9.8",
    "antd": "4.13.0",
    "axios": "0.21.1",
<<<<<<< HEAD
    "ethers": "5.1.4",
=======
    "ethers": "5.2.0",
>>>>>>> 7f57090b
    "pino": "6.11.1",
    "react": "17.0.1",
    "react-app-rewired": "2.1.8",
    "react-dom": "17.0.1",
    "react-scripts": "3.4.3",
    "react-copy-to-clipboard": "5.0.3",
    "typescript": "4.2.4",
    "wasm-loader": "1.3.0"
  },
  "scripts": {
    "start": "react-app-rewired start",
    "build": "react-app-rewired --max_old_space_size=4096 build",
    "test": "react-app-rewired test",
    "eject": "react-app-rewired eject"
  },
  "eslintConfig": {
    "extends": "react-app"
  },
  "browserslist": {
    "production": [
      ">0.2%",
      "not dead",
      "not op_mini all"
    ],
    "development": [
      "last 1 chrome version",
      "last 1 firefox version",
      "last 1 safari version"
    ]
  },
  "config-overrides-path": "ops/config-overrides"
}<|MERGE_RESOLUTION|>--- conflicted
+++ resolved
@@ -3,25 +3,15 @@
   "version": "0.0.1",
   "private": true,
   "dependencies": {
-<<<<<<< HEAD
     "@connext/vector-browser-node": "0.3.0-dev.0",
     "@connext/vector-types": "0.3.0-dev.0",
     "@connext/vector-utils": "0.3.0-dev.0",
-=======
-    "@connext/vector-browser-node": "0.2.5-beta.17",
-    "@connext/vector-types": "0.2.5-beta.17",
-    "@connext/vector-utils": "0.2.5-beta.17",
->>>>>>> 7f57090b
     "@types/node": "14.14.31",
     "@types/react": "16.9.53",
     "@types/react-dom": "16.9.8",
     "antd": "4.13.0",
     "axios": "0.21.1",
-<<<<<<< HEAD
-    "ethers": "5.1.4",
-=======
     "ethers": "5.2.0",
->>>>>>> 7f57090b
     "pino": "6.11.1",
     "react": "17.0.1",
     "react-app-rewired": "2.1.8",
