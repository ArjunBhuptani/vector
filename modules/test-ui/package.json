{
  "name": "@connext/vector-test-ui",
  "version": "0.0.1",
  "private": true,
  "dependencies": {
<<<<<<< HEAD
    "@connext/vector-browser-node": "0.2.5-beta.21",
    "@connext/vector-types": "0.2.5-beta.21",
    "@connext/vector-utils": "0.2.5-beta.21",
=======
    "@connext/vector-browser-node": "0.3.0-beta.2",
    "@connext/vector-types": "0.3.0-beta.2",
    "@connext/vector-utils": "0.3.0-beta.2",
>>>>>>> 9db1099b
    "@types/node": "14.14.31",
    "@types/react": "16.9.53",
    "@types/react-dom": "16.9.8",
    "antd": "4.13.0",
    "axios": "0.21.1",
    "ethers": "5.2.0",
    "pino": "6.11.1",
    "react": "17.0.1",
    "react-app-rewired": "2.1.8",
    "react-dom": "17.0.1",
    "react-scripts": "3.4.3",
    "react-copy-to-clipboard": "5.0.3",
    "typescript": "4.2.4",
    "wasm-loader": "1.3.0"
  },
  "scripts": {
    "start": "react-app-rewired start",
    "build": "react-app-rewired --max_old_space_size=4096 build",
    "test": "react-app-rewired test",
    "eject": "react-app-rewired eject"
  },
  "eslintConfig": {
    "extends": "react-app"
  },
  "browserslist": {
    "production": [
      ">0.2%",
      "not dead",
      "not op_mini all"
    ],
    "development": [
      "last 1 chrome version",
      "last 1 firefox version",
      "last 1 safari version"
    ]
  },
  "config-overrides-path": "ops/config-overrides"
}<|MERGE_RESOLUTION|>--- conflicted
+++ resolved
@@ -3,15 +3,9 @@
   "version": "0.0.1",
   "private": true,
   "dependencies": {
-<<<<<<< HEAD
-    "@connext/vector-browser-node": "0.2.5-beta.21",
-    "@connext/vector-types": "0.2.5-beta.21",
-    "@connext/vector-utils": "0.2.5-beta.21",
-=======
     "@connext/vector-browser-node": "0.3.0-beta.2",
     "@connext/vector-types": "0.3.0-beta.2",
     "@connext/vector-utils": "0.3.0-beta.2",
->>>>>>> 9db1099b
     "@types/node": "14.14.31",
     "@types/react": "16.9.53",
     "@types/react-dom": "16.9.8",
