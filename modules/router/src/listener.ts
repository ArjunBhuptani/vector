import {
  EngineEvents,
  RouterSchemas,
  INodeService,
  ConditionalTransferCreatedPayload,
  FullChannelState,
  IVectorChainReader,
  jsonifyError,
  Result,
  ConditionalTransferResolvedPayload,
  DEFAULT_CHANNEL_TIMEOUT,
  ChainAddresses,
  IChannelSigner,
  DEFAULT_FEE_EXPIRY,
} from "@connext/vector-types";
import {
  calculateExchangeWad,
  getBalanceForAssetId,
  getExchangeRateInEth,
  getParticipant,
  getRandomBytes32,
  getSignerAddressFromPublicIdentifier,
  hashTransferQuote,
} from "@connext/vector-utils";
import Ajv from "ajv";
import { JsonRpcProvider } from "@ethersproject/providers";
import { BaseLogger } from "pino";
import { BigNumber } from "@ethersproject/bignumber";
import { AddressZero, HashZero } from "@ethersproject/constants";

import { adjustCollateral, requestCollateral } from "./services/collateral";
import { forwardTransferCreation, forwardTransferResolution, handleIsAlive } from "./forwarding";
import { IRouterStore } from "./services/store";
import { getMatchingSwap, getRebalanceProfile } from "./services/config";
import { IRouterMessagingService } from "./services/messaging";
import { getConfig } from "./config";
import {
  openChannels,
  transactionAttempt,
  transactionSuccess,
  transactionFailed,
  offchainLiquidity,
  parseBalanceToNumber,
  successfulTransfer,
  failedTransfer,
  gasConsumed,
  forwardedTransferSize,
  forwardedTransferVolume,
  attemptedTransfer,
  feesCollected,
  incrementGasCosts,
  incrementFees,
} from "./metrics";
import { calculateFeeAmount } from "./services/fees";
import { QuoteError } from "./errors";
<<<<<<< HEAD
import { getSwappedAmount } from "./services/swap";
=======
import { inProgressCreations } from "./services/creationQueue";
>>>>>>> c941243f

const config = getConfig();

const ajv = new Ajv();

export type ChainJsonProviders = {
  [k: string]: JsonRpcProvider;
};

export async function setupListeners(
  routerSigner: IChannelSigner,
  chainAddresses: ChainAddresses,
  nodeService: INodeService,
  store: IRouterStore,
  chainReader: IVectorChainReader,
  messagingService: IRouterMessagingService,
  logger: BaseLogger,
): Promise<void> {
  const method = "setupListeners";
  const methodId = getRandomBytes32();
  logger.debug(
    {
      method,
      methodId,
      routerPublicIdentifier: routerSigner.publicIdentifier,
      routerSignerAddress: routerSigner.address,
    },
    "Method started",
  );

  nodeService.on(EngineEvents.SETUP, async (data) => {
    openChannels.inc({
      chainId: data.chainId,
    });
  });

  nodeService.on(EngineEvents.TRANSACTION_SUBMITTED, async (data) => {
    const channel = await nodeService.getStateChannel({ channelAddress: data.channelAddress });
    if (channel.isError) {
      logger.warn({ ...channel.getError()?.toJson() }, "Failed to get channel");
      return;
    }
    const chainId = channel.getValue()?.networkContext.chainId;
    transactionAttempt.inc({
      reason: data.reason,
      chainId,
    });
  });

  nodeService.on(EngineEvents.TRANSACTION_MINED, async (data) => {
    const channel = await nodeService.getStateChannel({ channelAddress: data.channelAddress });
    if (channel.isError) {
      logger.warn({ ...channel.getError()?.toJson() }, "Failed to get channel");
      return;
    }
    const chainId = channel.getValue()?.networkContext.chainId;
    transactionSuccess.inc({
      reason: data.reason,
      chainId,
    });
    if (!data.receipt || !chainId) {
      return;
    }
    await incrementGasCosts(data.receipt.cumulativeGasUsed, chainId, data.reason, chainReader, logger);
  });

  nodeService.on(EngineEvents.TRANSACTION_FAILED, async (data) => {
    const channel = await nodeService.getStateChannel({ channelAddress: data.channelAddress });
    if (channel.isError) {
      logger.warn({ ...channel.getError()?.toJson() }, "Failed to get channel");
      return;
    }
    const chainId = channel.getValue()?.networkContext.chainId;
    transactionFailed.inc({
      reason: data.reason,
      chainId,
    });
    if (!data.receipt || !chainId) {
      return;
    }
    await incrementGasCosts(data.receipt.cumulativeGasUsed, chainId, data.reason, chainReader, logger);
  });

  // Set up listener to handle transfer creation
  nodeService.on(
    EngineEvents.CONDITIONAL_TRANSFER_CREATED,
    async (data: ConditionalTransferCreatedPayload) => {
      const meta = data.transfer.meta as RouterSchemas.RouterMeta;
      const assetId = meta.path[0].recipientAssetId;
      const chainId = meta.path[0].recipientChainId;
      attemptedTransfer.inc({
        assetId,
        chainId,
      });
      // Add to processing
      inProgressCreations[data.channelAddress] = [
        ...(inProgressCreations[data.channelAddress] ?? []),
        data.transfer.transferId,
      ];
      const res = await forwardTransferCreation(
        data,
        routerSigner.publicIdentifier,
        routerSigner.address,
        nodeService,
        store,
        logger,
        chainReader,
      );
      // Remove from processing
      inProgressCreations[data.channelAddress] = inProgressCreations[data.channelAddress].filter(
        (t) => t !== data.transfer.transferId,
      );
      if (res.isError) {
        failedTransfer.inc({
          assetId,
          chainId,
        });
        return logger.error(
          { method: "forwardTransferCreation", error: jsonifyError(res.getError()!) },
          "Error forwarding transfer",
        );
      }
      const created = res.getValue();
      logger.info({ method: "forwardTransferCreation", result: created }, "Successfully forwarded transfer");
      if (!meta.quote) {
        return;
      }
      if (meta.quote.fee === "0") {
        return;
      }
      // Increment fees (taken in sender chain/asset)
      const { assetId: senderAsset, chainId: senderChain } = data.transfer;
      await incrementFees(meta.quote.fee, senderAsset, senderChain, logger);
    },
    (data: ConditionalTransferCreatedPayload) => {
      // Only forward transfers with valid routing metas
      const meta = data.transfer.meta as RouterSchemas.RouterMeta;
      const validate = ajv.compile(RouterSchemas.RouterMeta);
      const valid = validate(meta);
      if (!valid) {
        logger.info(
          {
            transferId: data.transfer.transferId,
            routingId: meta.routingId,
            channelAddress: data.channelAddress,
            errors: validate.errors?.map((err) => err.message).join(","),
          },
          "Not forwarding non-routing transfer",
        );
        return false;
      }

      if (data.transfer.initiator === routerSigner.address) {
        logger.info(
          { initiator: data.transfer.initiator },
          "Not forwarding transfer which was initiated by our node, doing nothing",
        );
        return false;
      }

      if (!meta.path[0].recipient || meta.path[0].recipient === routerSigner.publicIdentifier) {
        logger.warn(
          { path: meta.path[0], publicIdentifier: routerSigner.publicIdentifier },
          "Not forwarding transfer with no path to follow",
        );
        return false;
      }
      return true;
    },
  );

  // Set up listener to handle transfer resolution
  nodeService.on(
    EngineEvents.CONDITIONAL_TRANSFER_RESOLVED,
    async (data: ConditionalTransferResolvedPayload) => {
      const res = await forwardTransferResolution(
        data,
        routerSigner.publicIdentifier,
        routerSigner.address,
        nodeService,
        store,
        logger,
      );
      if (res.isError) {
        failedTransfer.inc({
          assetId: data.transfer.assetId,
          chainId: data.transfer.chainId,
        });

        return logger.error(
          { method: "forwardTransferResolution", error: jsonifyError(res.getError()!) },
          "Error forwarding resolution",
        );
      }
      const resolved = res.getValue();
      if (!!resolved) {
        // was not queued, use receiver transfer for values
        const amount = BigNumber.from(data.transfer.balance.amount[0]).add(data.transfer.balance.amount[1]);
        successfulTransfer.inc({
          assetId: data.transfer.assetId,
          chainId: data.transfer.chainId,
        });

        // add volume metrics
        const amountNumber = await parseBalanceToNumber(
          amount,
          data.transfer.chainId.toString(),
          data.transfer.assetId,
        );
        forwardedTransferSize.set({ assetId: data.transfer.assetId, chainId: data.transfer.chainId }, amountNumber);
        forwardedTransferVolume.inc(
          {
            assetId: data.transfer.assetId,
            chainId: data.transfer.chainId,
          },
          amountNumber,
        );
      }
      logger.info(
        { event: EngineEvents.CONDITIONAL_TRANSFER_RESOLVED, result: resolved },
        "Successfully forwarded resolution",
      );

      const transferSenderResolutionChannelAddress = resolved?.channelAddress;
      const transferSenderResolutionAssetId = resolved?.assetId;
      if (!transferSenderResolutionChannelAddress || !transferSenderResolutionAssetId) {
        logger.warn(
          {
            event: EngineEvents.CONDITIONAL_TRANSFER_RESOLVED,
            transferSenderResolutionChannelAddress,
            transferSenderResolutionAssetId,
          },
          "No channel or transfer found in response, will not adjust sender collateral",
        );
        return;
      }

      // Adjust collateral in channel
      const response = await adjustCollateral(
        transferSenderResolutionChannelAddress,
        transferSenderResolutionAssetId,
        routerSigner.publicIdentifier,
        nodeService,
        chainReader,
        logger,
      );
      if (response.isError) {
        return logger.error(
          { method: "adjustCollateral", error: jsonifyError(response.getError()!) },
          "Error adjusting collateral",
        );
      }
      logger.info({ method: "adjustCollateral", result: response.getValue() }, "Successfully adjusted collateral");
    },
    (data: ConditionalTransferCreatedPayload) => {
      // Only forward transfers with valid routing metas
      const validate = ajv.compile(RouterSchemas.RouterMeta);
      const valid = validate(data.transfer.meta);
      if (!valid) {
        logger.info(
          {
            transferId: data.transfer.transferId,
            channelAddress: data.channelAddress,
            errors: validate.errors?.map((err) => err.message),
          },
          "Not forwarding non-routing transfer",
        );
        return false;
      }

      // If there is no resolver, do nothing
      if (!data.transfer.transferResolver) {
        logger.warn(
          {
            transferId: data.transfer,
            routingId: data.transfer.meta.routingId,
            channelAddress: data.transfer.channelAddress,
          },
          "No resolver found in transfer",
        );
        return false;
      }

      // If we are the receiver of this transfer, do nothing
      // (indicates a sender-side resolve)
      if (data.transfer.responder === routerSigner.address) {
        logger.info({ routingId: data.transfer.meta.routingId }, "Nothing to reclaim");
        return false;
      }

      return true;
    },
  );

  nodeService.on(EngineEvents.REQUEST_COLLATERAL, async (data) => {
    const method = "requestCollateral";
    const methodId = getRandomBytes32();
    logger.info(
      { method, methodId, channelAddress: data.channelAddress, assetId: data.assetId, amount: data.amount },
      "Received request collateral event",
    );
    logger.debug({ method, methodId, event: data }, "Handling event");
    const channelRes = await nodeService.getStateChannel({
      channelAddress: data.channelAddress,
      publicIdentifier: routerSigner.publicIdentifier,
    });
    if (channelRes.isError) {
      logger.error(
        {
          method,
          methodId,
          channelAddress: data.channelAddress,
          error: jsonifyError(channelRes.getError()!),
        },
        "Could not get channel",
      );
      return;
    }
    const channel = channelRes.getValue();
    if (!channel) {
      logger.error({ method, methodId, channelAddress: data.channelAddress }, "Channel undefined");
      return;
    }

    // Verify the requested amount here is less than the reclaimThreshold
    // NOTE: this is done to allow users to request a specific amount of
    // collateral via the server-node requestCollateral endpoint. If it
    // is done within the `requestCollateral` function, then when that fn
    // is called by `justInTimeCollateral` it will not allow for a large
    // payment
    const profileRes = getRebalanceProfile(channel.networkContext.chainId, data.assetId);
    if (profileRes.isError) {
      logger.error(
        {
          method,
          methodId,
          error: jsonifyError(profileRes.getError()!),
          assetId: data.assetId,
          channelAddress: channel.channelAddress,
        },
        "Could not get rebalance profile",
      );
      return;
    }
    const profile = profileRes.getValue();
    if (data.amount && BigNumber.from(data.amount).gt(profile.reclaimThreshold)) {
      logger.error(
        {
          method,
          methodId,
          profile,
          requestedAmount: data.amount,
          assetId: data.assetId,
          channelAddress: channel.channelAddress,
        },
        "Requested amount gt reclaimThreshold",
      );
      return;
    }

    const res = await requestCollateral(
      channel as FullChannelState,
      data.assetId,
      routerSigner.publicIdentifier,
      nodeService,
      chainReader,
      logger,
      data.amount,
    );
    if (res.isError) {
      logger.error({ method, methodId, error: jsonifyError(res.getError()!) }, "Error requesting collateral");
      return;
    }

    logger.info(
      { method, methodId, assetId: data.assetId, channelAddress: channel.channelAddress },
      "Succesfully requested collateral",
    );
  });

  nodeService.on(EngineEvents.DEPOSIT_RECONCILED, async (data) => {
    // TODO: do we want this to be updated on withdrawal as well #442
    const channelRes = await nodeService.getStateChannel({ channelAddress: data.channelAddress });
    if (channelRes.isError) {
      logger.warn({ ...channelRes.getError()?.toJson() }, "Failed to get channel");
      return;
    }
    const channel = channelRes.getValue() as FullChannelState;
    const participant = getParticipant(channel, nodeService.publicIdentifier);
    if (!participant) {
      return;
    }
    const balance = getBalanceForAssetId(channel, data.assetId, participant);
    const parsed = await parseBalanceToNumber(balance, channel.networkContext.chainId.toString(), data.assetId);
    offchainLiquidity.set({ assetId: data.assetId, chainId: channel.networkContext.chainId }, parsed);
  });

  nodeService.on(EngineEvents.WITHDRAWAL_RESOLVED, async (data) => {
    const channelRes = await nodeService.getStateChannel({ channelAddress: data.channelAddress });
    if (channelRes.isError) {
      logger.warn({ ...channelRes.getError()?.toJson() }, "Failed to get channel");
      return;
    }
    const channel = channelRes.getValue() as FullChannelState;
    const participant = getParticipant(channel, nodeService.publicIdentifier);
    if (!participant) {
      return;
    }
    const balance = getBalanceForAssetId(channel, data.assetId, participant);
    const chainId = channel.networkContext.chainId;
    const parsed = await parseBalanceToNumber(balance, chainId.toString(), data.assetId);
    offchainLiquidity.set({ assetId: data.assetId, chainId }, parsed);

    // increment fees iff alice
    if (participant === "alice" && data.transfer.meta.quote) {
      feesCollected.inc(
        { chainId, assetId: data.assetId },
        await parseBalanceToNumber(data.transfer.transferState.fee, chainId.toString(), data.assetId),
      );
    }
  });

  nodeService.on(EngineEvents.IS_ALIVE, async (data) => {
    const res = await handleIsAlive(
      data,
      routerSigner.publicIdentifier,
      routerSigner.address,
      nodeService,
      store,
      chainReader,
      logger,
    );
    if (res.isError) {
      logger.error({ method: "handleIsAlive", error: jsonifyError(res.getError()!) }, "Error handling isAlive");
      return;
    }

    logger.info({ method: "handleIsAlive", res: res.getValue() }, "Succesfully handled isAlive");
  });

  /////////////////////////////////
  ///// Messaging responses //////
  ///////////////////////////////
  await messagingService.onReceiveRouterConfigMessage(routerSigner.publicIdentifier, async (request, from, inbox) => {
    const method = "onReceiveRouterConfigMessage";
    const methodId = getRandomBytes32();
    logger.debug({ method, methodId }, "Method started");
    if (request.isError) {
      logger.error(
        { error: request.getError()!.toJson(), from, method, methodId },
        "Received error, shouldn't happen!",
      );
      return;
    }
    const { chainProviders, allowedSwaps } = config;
    const supportedChains = Object.keys(chainProviders)
      .map((x) => parseInt(x))
      .filter((x) => !!x);
    await messagingService.respondToRouterConfigMessage(inbox, Result.ok({ supportedChains, allowedSwaps }));
    logger.debug({ method, methodId }, "Method complete");
  });

  await messagingService.onReceiveTransferQuoteMessage(routerSigner.publicIdentifier, async (request, from, inbox) => {
    const method = "onReceiveTransferQuoteMessage";
    const methodId = getRandomBytes32();
    logger.debug({ method, methodId }, "Method started");
    if (request.isError) {
      logger.error(
        { error: request.getError()!.toJson(), from, method, methodId },
        "Received error, shouldn't happen!",
      );
      return;
    }
    const {
      amount,
      assetId,
      chainId,
      recipient: _recipient,
      recipientChainId: _recipientChainId,
      recipientAssetId: _recipientAssetId,
      receiveExactAmount: _receiveExactAmount,
    } = request.getValue();

    const recipient = _recipient ?? routerSigner.publicIdentifier;
    const recipientChainId = _recipientChainId ?? chainId;
    const recipientAssetId = _recipientAssetId ?? assetId;
    const receiveExactAmount = _receiveExactAmount ?? false;

    const isSwap = recipientChainId !== chainId || recipientAssetId !== assetId;
    const supported = isSwap
      ? getMatchingSwap(assetId, chainId, recipientAssetId, recipientChainId)
      : getRebalanceProfile(recipientChainId, recipientAssetId);

    if (supported.isError || !supported.getValue()) {
      // transfer of this chain/asset not supported
      await messagingService.respondToTransferQuoteMessage(
        inbox,
        Result.fail(
          new QuoteError(QuoteError.reasons.TransferNotSupported, {
            recipient,
            recipientChainId,
            recipientAssetId,
            assetId,
            chainId,
            sender: from,
          }),
        ),
      );
      return;
    }

    const supportedChains = Object.keys(config.chainProviders);
    if (!supportedChains.includes(chainId.toString()) || !supportedChains.includes(recipientChainId.toString())) {
      // recipient or sender chain not supported
      await messagingService.respondToTransferQuoteMessage(
        inbox,
        Result.fail(
          new QuoteError(QuoteError.reasons.ChainNotSupported, {
            supportedChains,
            recipient,
            recipientChainId,
            recipientAssetId,
            assetId,
            chainId,
            sender: from,
          }),
        ),
      );
      return;
    }

    const [senderChannelRes, recipientChannelRes] = await Promise.all([
      nodeService.getStateChannelByParticipants({ counterparty: from, chainId }),
      nodeService.getStateChannelByParticipants({
        chainId: recipientChainId,
        counterparty: recipient === routerSigner.publicIdentifier ? from : recipient,
      }),
    ]);

    if (senderChannelRes.isError || recipientChannelRes.isError) {
      // return error to counterparty
      await messagingService.respondToTransferQuoteMessage(
        inbox,
        Result.fail(
          new QuoteError(QuoteError.reasons.CouldNotGetChannel, {
            senderChannelError: senderChannelRes.isError ? jsonifyError(senderChannelRes.getError()!) : undefined,
            recipientChannelError: recipientChannelRes.isError
              ? jsonifyError(recipientChannelRes.getError()!)
              : undefined,
            recipient,
            recipientChainId,
            recipientAssetId,
            assetId,
            chainId,
            sender: from,
          }),
        ),
      );
      return;
    }

    const getEmptyChannel = async (
      counterparty: string,
      chainId: number,
    ): Promise<Result<FullChannelState, QuoteError>> => {
      const alice = getSignerAddressFromPublicIdentifier(routerSigner.publicIdentifier);
      const bob = getSignerAddressFromPublicIdentifier(counterparty);
      const channelAddress = await chainReader.getChannelAddress(
        alice,
        bob,
        chainAddresses[chainId].channelFactoryAddress,
        chainId,
      );
      if (channelAddress.isError) {
        return Result.fail(
          new QuoteError(QuoteError.reasons.CouldNotGetChannelAddress, {
            chainServiceError: jsonifyError(channelAddress.getError()!),
            recipient,
            recipientChainId,
            recipientAssetId,
            assetId,
            chainId,
            sender: from,
          }),
        );
      }
      return Result.ok({
        nonce: 1,
        channelAddress: channelAddress.getValue(),
        timeout: DEFAULT_CHANNEL_TIMEOUT.toString(),
        alice,
        bob,
        balances: [],
        processedDepositsA: [],
        processedDepositsB: [],
        assetIds: [],
        defundNonces: [],
        merkleRoot: HashZero,
        latestUpdate: {} as any,
        networkContext: {
          chainId,
          channelFactoryAddress: chainAddresses[chainId].channelFactoryAddress,
          transferRegistryAddress: chainAddresses[chainId].transferRegistryAddress,
        },
        aliceIdentifier: routerSigner.publicIdentifier,
        bobIdentifier: counterparty,
        inDispute: false,
      });
    };

    let senderChannel = senderChannelRes.getValue() as FullChannelState | undefined;
    if (!senderChannel) {
      const placeholder = await getEmptyChannel(from, chainId);
      if (placeholder.isError) {
        await messagingService.respondToTransferQuoteMessage(inbox, Result.fail(placeholder.getError()!));
        return;
      }
      senderChannel = placeholder.getValue();
    }
    let recipientChannel = recipientChannelRes.getValue() as FullChannelState | undefined;
    if (!recipientChannel) {
      const placeholder = await getEmptyChannel(recipient, chainId);
      if (placeholder.isError) {
        await messagingService.respondToTransferQuoteMessage(inbox, Result.fail(placeholder.getError()!));
        return;
      }
      recipientChannel = placeholder.getValue();
    }
    const feeRes = await calculateFeeAmount(
      BigNumber.from(amount),
      receiveExactAmount,
      assetId,
      senderChannel,
      recipientAssetId,
      recipientChannel,
      chainReader,
      routerSigner.publicIdentifier,
      logger,
    );
    if (feeRes.isError) {
      await messagingService.respondToTransferQuoteMessage(
        inbox,
        Result.fail(
          new QuoteError(QuoteError.reasons.CouldNotGetFee, {
            feeError: jsonifyError(feeRes.getError()!),
            recipient,
            recipientChainId,
            recipientAssetId,
            assetId,
            chainId,
            sender: from,
          }),
        ),
      );
      return;
    }
    const { fee, amount: quoteAmount } = feeRes.getValue();
    const quote = {
      assetId,
      amount: quoteAmount.toString(),
      chainId,
      routerIdentifier: routerSigner.publicIdentifier,
      recipient,
      recipientChainId,
      recipientAssetId,
      fee: fee.toString(),
      expiry: (Date.now() + (getConfig().feeQuoteExpiry ?? DEFAULT_FEE_EXPIRY)).toString(), // valid for next 2 blocks
    };
    const toSign = hashTransferQuote(quote);
    try {
      const signature = await routerSigner.signMessage(toSign);
      await messagingService.respondToTransferQuoteMessage(inbox, Result.ok({ ...quote, signature }));
    } catch (e) {
      await messagingService.respondToTransferQuoteMessage(
        inbox,
        Result.fail(
          new QuoteError(QuoteError.reasons.CouldNotSignQuote, {
            error: jsonifyError(e),
            recipient,
            recipientChainId,
            recipientAssetId,
            assetId,
            chainId,
            sender: from,
            fee: quote.fee,
            expiry: quote.expiry,
          }),
        ),
      );
    }
  });

  logger.debug({ method, methodId }, "Method complete");
}<|MERGE_RESOLUTION|>--- conflicted
+++ resolved
@@ -26,7 +26,7 @@
 import { JsonRpcProvider } from "@ethersproject/providers";
 import { BaseLogger } from "pino";
 import { BigNumber } from "@ethersproject/bignumber";
-import { AddressZero, HashZero } from "@ethersproject/constants";
+import { HashZero } from "@ethersproject/constants";
 
 import { adjustCollateral, requestCollateral } from "./services/collateral";
 import { forwardTransferCreation, forwardTransferResolution, handleIsAlive } from "./forwarding";
@@ -43,7 +43,6 @@
   parseBalanceToNumber,
   successfulTransfer,
   failedTransfer,
-  gasConsumed,
   forwardedTransferSize,
   forwardedTransferVolume,
   attemptedTransfer,
@@ -53,11 +52,7 @@
 } from "./metrics";
 import { calculateFeeAmount } from "./services/fees";
 import { QuoteError } from "./errors";
-<<<<<<< HEAD
-import { getSwappedAmount } from "./services/swap";
-=======
 import { inProgressCreations } from "./services/creationQueue";
->>>>>>> c941243f
 
 const config = getConfig();
 
