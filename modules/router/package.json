--- conflicted
+++ resolved
@@ -54,11 +54,8 @@
     "nodemon": "2.0.6",
     "nyc": "15.1.0",
     "pino-pretty": "4.3.0",
-<<<<<<< HEAD
     "sinon": "9.2.1",
-=======
     "prisma": "2.16.1",
->>>>>>> 9a99faee
     "ts-loader": "8.0.7",
     "ts-mocha": "8.0.0",
     "ts-node": "9.0.0",
