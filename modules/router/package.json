{
  "name": "@connext/vector-router",
  "version": "0.0.1",
  "description": "",
  "main": "index.js",
  "scripts": {
    "build": "rm -rf dist && tsc -p tsconfig.json",
    "start": "node dist/index.js",
    "test": "ts-mocha --bail --check-leaks --exit --timeout 60000 'src/**/*.spec.ts'",
    "migration:generate": "prisma migrate save --experimental"
  },
  "author": "",
  "license": "ISC",
  "dependencies": {
<<<<<<< HEAD
    "@connext/vector-contracts": "0.0.1",
    "@connext/vector-engine": "0.0.1",
    "@connext/vector-types": "0.0.1",
    "@connext/vector-utils": "0.0.1",
    "@prisma/client": "2.8.1",
=======
    "@connext/vector-contracts": "0.0.1-beta.0",
    "@connext/vector-engine": "0.0.1-beta.0",
    "@connext/vector-types": "0.0.1-beta.0",
    "@connext/vector-utils": "0.0.1-beta.0",
    "@prisma/client": "2.7.1",
>>>>>>> f314badb
    "@sinclair/typebox": "0.10.1",
    "ajv": "6.12.6",
    "axios": "0.20.0",
    "ethers": "5.0.17",
    "evt": "1.8.10",
    "fastify": "3.6.0",
    "fastify-metrics": "6.0.2",
    "fastify-oas": "3.0.3",
    "pino": "6.7.0",
    "prom-client": "12.0.0"
  },
  "devDependencies": {
    "@types/chai": "4.2.13",
    "@types/chai-as-promised": "7.1.3",
    "@types/mocha": "8.0.3",
    "@types/node": "14.11.8",
    "chai": "4.2.0",
    "chai-as-promised": "7.1.1",
    "mocha": "8.1.3",
    "nodemon": "2.0.4",
    "pino-pretty": "4.3.0",
    "ts-mocha": "7.0.0",
    "ts-node": "9.0.0",
    "typescript": "4.0.3"
  }
}<|MERGE_RESOLUTION|>--- conflicted
+++ resolved
@@ -12,19 +12,11 @@
   "author": "",
   "license": "ISC",
   "dependencies": {
-<<<<<<< HEAD
-    "@connext/vector-contracts": "0.0.1",
-    "@connext/vector-engine": "0.0.1",
-    "@connext/vector-types": "0.0.1",
-    "@connext/vector-utils": "0.0.1",
-    "@prisma/client": "2.8.1",
-=======
     "@connext/vector-contracts": "0.0.1-beta.0",
     "@connext/vector-engine": "0.0.1-beta.0",
     "@connext/vector-types": "0.0.1-beta.0",
     "@connext/vector-utils": "0.0.1-beta.0",
-    "@prisma/client": "2.7.1",
->>>>>>> f314badb
+    "@prisma/client": "2.8.1",
     "@sinclair/typebox": "0.10.1",
     "ajv": "6.12.6",
     "axios": "0.20.0",
