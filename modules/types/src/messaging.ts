import { ChannelUpdate, FullChannelState, FullTransferState } from "./channel";
<<<<<<< HEAD
import {
  ConditionalTransferCreatedPayload,
  ConditionalTransferRoutingCompletePayload,
  RunAuctionPayload,
} from "./engine";
=======
import { ConditionalTransferRoutingCompletePayload } from "./engine";
>>>>>>> c18d1231
import { EngineError, NodeError, MessagingError, ProtocolError, Result, RouterError, VectorError } from "./error";
import { EngineParams, NodeResponses } from "./schemas";

export type CheckInInfo = { channelAddress: string };
export type CheckInResponse = {
  aliceIdentifier: string;
  bobIdentifier: string;
  chainId: number;
  channelAddress: string;
};

// All basic NATS messaging services
export interface IBasicMessaging {
  connect(): Promise<void>;
  disconnect(): Promise<void>;
  publish(subject: string, data: any): Promise<void>;
  subscribe(subject: string, cb: (data: any) => any): Promise<void>;
  unsubscribe(subject: string): Promise<void>;
  flush(): Promise<void>;
  request(subject: string, timeout: number, data: any): Promise<any>;
}

type TransferQuoteRequest = Omit<EngineParams.GetTransferQuote, "routerIdentifier">;
export interface IMessagingService extends IBasicMessaging {
  onReceiveProtocolMessage(
    myPublicIdentifier: string,
    callback: (
      result: Result<
        { update: ChannelUpdate<any>; previousUpdate: ChannelUpdate<any>; protocolVersion: string },
        ProtocolError
      >,
      from: string,
      inbox: string,
    ) => void,
  ): Promise<void>;
  sendProtocolMessage(
    protocolVersion: string,
    channelUpdate: ChannelUpdate<any>,
    previousUpdate?: ChannelUpdate<any>,
    timeout?: number,
    numRetries?: number,
  ): Promise<
    Result<{ update: ChannelUpdate<any>; previousUpdate: ChannelUpdate<any> }, ProtocolError | MessagingError>
  >;
  respondToProtocolMessage(
    inbox: string,
    protocolVersion: string,
    channelUpdate: ChannelUpdate<any>,
    previousUpdate?: ChannelUpdate<any>,
  ): Promise<void>;
  respondWithProtocolError(inbox: string, error: ProtocolError): Promise<void>;

  // TODO: remove these!
  onReceiveLockMessage(
    publicIdentifier: string,
    callback: (lockInfo: Result<any, NodeError>, from: string, inbox: string) => void,
  ): Promise<void>;

  respondToLockMessage(inbox: string, lockInformation: Result<any, NodeError>): Promise<void>;

  sendSetupMessage(
    setupInfo: Result<Omit<EngineParams.Setup, "counterpartyIdentifier">, EngineError>,
    to: string,
    from: string,
    timeout?: number,
    numRetries?: number,
  ): Promise<Result<{ channelAddress: string }, EngineError | MessagingError>>;
  onReceiveSetupMessage(
    publicIdentifier: string,
    callback: (
      setupInfo: Result<Omit<EngineParams.Setup, "counterpartyIdentifier">, EngineError>,
      from: string,
      inbox: string,
    ) => void,
  ): Promise<void>;
  respondToSetupMessage(inbox: string, params: Result<{ channelAddress: string }, EngineError>): Promise<void>;

  // restore flow:
  // - restore-r sends request
  // - counterparty receives
  //    1. acquires lock
  //    2. sends restore data
  // - counterparty responds
  // - restore-r restores
  sendRestoreStateMessage(
    restoreData: Result<{ chainId: number }, ProtocolError>,
    to: string,
    from: string,
    timeout?: number,
    numRetries?: number,
  ): Promise<
    Result<{ channel: FullChannelState; activeTransfers: FullTransferState[] } | void, ProtocolError | MessagingError>
  >;
  onReceiveRestoreStateMessage(
    publicIdentifier: string,
    callback: (restoreData: Result<{ chainId: number }, ProtocolError>, from: string, inbox: string) => void,
  ): Promise<void>;
  respondToRestoreStateMessage(
    inbox: string,
    restoreData: Result<{ channel: FullChannelState; activeTransfers: FullTransferState[] } | void, EngineError>,
  ): Promise<void>;

  sendIsAliveMessage(
    isAlive: Result<{ channelAddress: string; skipCheckIn?: boolean }, EngineError>,
    to: string,
    from: string,
    timeout?: number,
    numRetries?: number,
  ): Promise<Result<{ channelAddress: string }, EngineError | MessagingError>>;
  onReceiveIsAliveMessage(
    publicIdentifier: string,
    callback: (
      isAlive: Result<{ channelAddress: string; skipCheckIn?: boolean }, EngineError>,
      from: string,
      inbox: string,
    ) => void,
  ): Promise<void>;
  respondToIsAliveMessage(inbox: string, params: Result<{ channelAddress: string }, EngineError>): Promise<void>;

  sendRequestCollateralMessage(
    requestCollateralParams: Result<EngineParams.RequestCollateral, EngineError>,
    to: string,
    from: string,
    timeout?: number,
    numRetries?: number,
  ): Promise<Result<undefined, EngineError | MessagingError>>;
  onReceiveRequestCollateralMessage(
    publicIdentifier: string,
    callback: (params: Result<EngineParams.RequestCollateral, EngineError>, from: string, inbox: string) => void,
  ): Promise<void>;
  respondToRequestCollateralMessage(inbox: string, params: Result<{ message?: string }, EngineError>): Promise<void>;

  onReceiveWithdrawalQuoteMessage(
    myPublicIdentifier: string,
    callback: (quoteRequest: Result<EngineParams.GetWithdrawalQuote, NodeError>, from: string, inbox: string) => void,
  ): Promise<void>;
  sendWithdrawalQuoteMessage(
    quoteRequest: Result<EngineParams.GetWithdrawalQuote, NodeError>,
    to: string,
    from: string,
    timeout?: number,
    numRetries?: number,
  ): Promise<Result<NodeResponses.WithdrawalQuote, NodeError | MessagingError>>;
  respondToWithdrawalQuoteMessage(
    inbox: string,
    quote: Result<NodeResponses.WithdrawalQuote, NodeError>,
  ): Promise<void>;

  sendRouterConfigMessage(
    configRequest: Result<void, VectorError>,
    to: string,
    from: string,
    timeout?: number,
    numRetries?: number,
  ): Promise<Result<NodeResponses.GetRouterConfig, RouterError | MessagingError>>;
  sendTransferQuoteMessage(
    quoteRequest: Result<TransferQuoteRequest, VectorError>,
    to: string,
    from: string,
    timeout?: number,
    numRetries?: number,
  ): Promise<Result<NodeResponses.TransferQuote, RouterError | MessagingError>>;

  publishTransferRoutingCompleteMessage(
    to: string,
    from: string,
    data: Result<Omit<ConditionalTransferRoutingCompletePayload, "publicIdentifier">, VectorError>,
  ): Promise<void>;
  onReceiveTransferRoutingCompleteMessage(
    myPublicIdentifier: string,
    callback: (
      data: Result<Omit<ConditionalTransferRoutingCompletePayload, "publicIdentifier">, NodeError>,
      from: string,
      inbox: string,
    ) => void,
  ): Promise<void>;

  publishStartAuction(
    to: string,
    from: string,
    data: Result<EngineParams.RunAuction, NodeError>,
    inbox: string,
  ): Promise<void>;

  onReceiveAuctionMessage(
    myPublicIdentifier: string,
    inbox,
    callback: (runAuction: Result<NodeResponses.RunAuction, NodeError>, from: string, inbox: string) => void,
  ): Promise<void>;

  publishWithdrawalSubmittedMessage(
    to: string,
    from: string,
    data: Result<{ channelAddress: string; txHash: string; transferId: string }, VectorError>,
  ): Promise<void>;
  onReceiveWithdrawalSubmittedMessage(
    myPublicIdentifier: string,
    callback: (
      submitted: Result<{ channelAddress: string; txHash: string; transferId: string }, NodeError>,
      from: string,
      inbox: string,
    ) => void,
  ): Promise<void>;
}<|MERGE_RESOLUTION|>--- conflicted
+++ resolved
@@ -1,13 +1,5 @@
 import { ChannelUpdate, FullChannelState, FullTransferState } from "./channel";
-<<<<<<< HEAD
-import {
-  ConditionalTransferCreatedPayload,
-  ConditionalTransferRoutingCompletePayload,
-  RunAuctionPayload,
-} from "./engine";
-=======
 import { ConditionalTransferRoutingCompletePayload } from "./engine";
->>>>>>> c18d1231
 import { EngineError, NodeError, MessagingError, ProtocolError, Result, RouterError, VectorError } from "./error";
 import { EngineParams, NodeResponses } from "./schemas";
 
