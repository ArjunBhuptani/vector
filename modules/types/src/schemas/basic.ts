--- conflicted
+++ resolved
@@ -34,14 +34,9 @@
 
 export const TNetworkContext = Type.Object({
   channelFactoryAddress: TAddress,
-<<<<<<< HEAD
   channelMastercopyAddress: TAddress,
   withdrawDefinition: Type.Optional(TAddress),
   HashlockTransferDefinition: Type.Optional(TAddress),
-=======
-  withdrawAddress: Type.Optional(TAddress),
-  linkedTransferAddress: Type.Optional(TAddress),
->>>>>>> c5485b38
   chainId: TChainId,
   providerUrl: TUrl,
 });
