--- conflicted
+++ resolved
@@ -1,10 +1,6 @@
 {
   "name": "@connext/vector-types",
-<<<<<<< HEAD
   "version": "0.3.0-dev.0",
-=======
-  "version": "0.2.5-beta.17",
->>>>>>> 7f57090b
   "description": "TypeScript typings for common Connext types",
   "main": "dist/index.js",
   "module": "dist/index.esm.js",
@@ -19,26 +15,15 @@
     "build": "rm -rf dist && tsc && rollup -c"
   },
   "dependencies": {
-<<<<<<< HEAD
-    "@ethersproject/abstract-provider": "5.1.0",
-    "@ethersproject/abstract-signer": "5.1.0",
-    "@ethersproject/bignumber": "5.1.1",
-    "@ethersproject/providers": "5.1.2",
-=======
     "@ethersproject/abstract-provider": "5.2.0",
     "@ethersproject/abstract-signer": "5.2.0",
     "@ethersproject/bignumber": "5.2.0",
     "@ethersproject/providers": "5.2.0",
->>>>>>> 7f57090b
     "@sinclair/typebox": "0.12.7",
     "evt": "1.9.12"
   },
   "devDependencies": {
-<<<<<<< HEAD
-    "ethers": "5.1.4",
-=======
     "ethers": "5.2.0",
->>>>>>> 7f57090b
     "rollup": "2.40.0",
     "rollup-plugin-typescript2": "0.30.0",
     "typescript": "4.2.4"
