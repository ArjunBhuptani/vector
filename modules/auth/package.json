{
  "name": "@connext/vector-auth",
  "version": "0.0.1",
  "description": "",
  "author": "Arjun Bhuptani",
  "license": "MIT",
  "main": "dist/index.js",
  "types": "dist/index.d.ts",
  "scripts": {
    "build": "rm -rf dist && tsc",
    "build-bundle": "webpack --config ops/webpack.config.js",
    "test": "ts-mocha --check-leaks --exit --timeout 60000 'src/**/*.spec.ts'"
  },
  "dependencies": {
<<<<<<< HEAD
    "@connext/vector-types": "0.0.6-beta.0",
    "@connext/vector-utils": "0.0.6-beta.0",
=======
    "@connext/vector-types": "0.0.6-beta.1",
    "@connext/vector-utils": "0.0.6-beta.1",
>>>>>>> 8009bcbd
    "@sinclair/typebox": "0.11.0",
    "crypto": "1.0.1",
    "fastify": "3.7.0",
    "fastify-cors": "4.1.0",
    "pino": "6.7.0"
  },
  "devDependencies": {
    "@types/chai": "4.2.14",
    "@types/chai-as-promised": "7.1.3",
    "@types/chai-subset": "1.3.3",
    "@types/mocha": "8.0.3",
    "@types/pino": "6.3.3",
    "babel-loader": "8.1.0",
    "chai": "4.2.0",
    "chai-as-promised": "7.1.1",
    "copy-webpack-plugin": "6.2.1",
    "mocha": "8.2.0",
    "nodemon": "2.0.6",
    "pino-pretty": "4.3.0",
    "ts-loader": "8.0.7",
    "ts-mocha": "8.0.0",
    "ts-node": "9.0.0",
    "typescript": "4.0.5",
    "webpack": "4.44.2",
    "webpack-cli": "4.1.0"
  }
}<|MERGE_RESOLUTION|>--- conflicted
+++ resolved
@@ -12,13 +12,8 @@
     "test": "ts-mocha --check-leaks --exit --timeout 60000 'src/**/*.spec.ts'"
   },
   "dependencies": {
-<<<<<<< HEAD
-    "@connext/vector-types": "0.0.6-beta.0",
-    "@connext/vector-utils": "0.0.6-beta.0",
-=======
     "@connext/vector-types": "0.0.6-beta.1",
     "@connext/vector-utils": "0.0.6-beta.1",
->>>>>>> 8009bcbd
     "@sinclair/typebox": "0.11.0",
     "crypto": "1.0.1",
     "fastify": "3.7.0",
