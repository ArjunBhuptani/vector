--- conflicted
+++ resolved
@@ -17,11 +17,7 @@
 COPY ops/package.json package.json
 
 RUN npm install
-<<<<<<< HEAD
-# RUN npm audit --audit-level=moderate
-=======
 RUN npm audit --audit-level=critical
->>>>>>> 996e47a4
 RUN npm outdated || true
 
 COPY ops ops
