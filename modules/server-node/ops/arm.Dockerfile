--- conflicted
+++ resolved
@@ -20,11 +20,7 @@
     chmod +x /bin/wait-for
 
 RUN npm install --production
-<<<<<<< HEAD
-# RUN npm audit --audit-level=high
-=======
 RUN npm audit --audit-level=critical
->>>>>>> 996e47a4
 RUN npm outdated || true
 
 COPY ops ops
