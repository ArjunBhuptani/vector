import {
  FullChannelState,
  IVectorTransactionService,
  MinimalTransaction,
  OnchainError,
  Result,
  ERC20Abi,
} from "@connext/vector-types";
<<<<<<< HEAD
import { constants, providers, utils, Wallet } from "ethers";
import { ChannelFactory, VectorChannel, VectorOnchainService } from "@connext/vector-contracts";
=======
import { BigNumber, constants, Contract, providers, Wallet } from "ethers";
import { ChannelFactory, ChannelMastercopy, VectorOnchainService } from "@connext/vector-contracts";
>>>>>>> 6f664c9c
import { BaseLogger } from "pino";

export type ChainSigners = {
  [chainId: number]: providers.JsonRpcSigner;
};

export class VectorTransactionService extends VectorOnchainService implements IVectorTransactionService {
  private signers: Map<number, Wallet> = new Map();
  constructor(
    private readonly _chainProviders: { [chainId: string]: providers.JsonRpcProvider },
    private readonly privateKey: string,
    private readonly logger: BaseLogger,
  ) {
    super(_chainProviders, logger.child({ module: "VectorOnchainService" }));
    Object.entries(_chainProviders).forEach(([chainId, provider]) => {
      this.signers.set(parseInt(chainId), new Wallet(privateKey, provider));
    });
  }

  private async sendTxAndParseResponse(
    txFn: Promise<providers.TransactionResponse>,
  ): Promise<Result<providers.TransactionResponse, OnchainError>> {
    try {
      const tx = await txFn;
      return Result.ok(tx);
    } catch (e) {
      let error = e;
      if (e.message.includes("sender doesn't have enough funds")) {
        error = new OnchainError(OnchainError.reasons.NotEnoughFunds);
      }
      return Result.fail(error);
    }
  }

  async sendDepositTx(
    channelState: FullChannelState<any>,
    sender: string,
    amount: string,
    assetId: string,
  ): Promise<Result<providers.TransactionResponse, OnchainError>> {
    const signer = this.signers.get(channelState.networkContext.chainId);
    if (!signer?._isSigner) {
      return Result.fail(new OnchainError(OnchainError.reasons.SignerNotFound));
    }

    if (!channelState.participants.includes(sender)) {
      return Result.fail(new OnchainError(OnchainError.reasons.SenderNotInChannel));
    }
    // first check if multisig is needed to deploy
    const multisigRes = await this.getCode(channelState.channelAddress, channelState.networkContext.chainId);

    if (multisigRes.isError) {
      return Result.fail(multisigRes.getError()!);
    }

    const multisigCode = multisigRes.getValue();
    // alice needs to deploy the multisig
    if (multisigCode === `0x` && sender === channelState.participants[0]) {
      this.logger.info(
        { method: "sendDepositTx", channelAddress: channelState.channelAddress, assetId, amount },
        `Deploying channel with deposit`,
      );
      // deploy multisig
      const channelFactory = new Contract(
        channelState.networkContext.channelFactoryAddress,
        ChannelFactory.abi,
        signer,
      );

      channelFactory.once(channelFactory.filters.ChannelCreation(), data => {
        console.log(`Channel created: ${JSON.stringify(data)}`);
      });

      if (assetId !== constants.AddressZero) {
        // approve tokens
        const approveRes = await this.approveTokens(
          channelState.networkContext.channelFactoryAddress,
          sender,
          amount,
          assetId,
          channelState.networkContext.chainId,
        );
        if (approveRes.isError) {
          return Result.fail(approveRes.getError()!);
        }
        if (approveRes.getValue()) {
          const receipt = await approveRes.getValue()!.wait();
          this.logger.info(
            { txHash: receipt.transactionHash, method: "sendDepositATx", assetId },
            "Token approval confirmed",
          );
        }
      }

      const tx = await this.sendTxAndParseResponse(
        channelFactory.createChannel(
          channelState.participants[0],
          channelState.participants[1],
          channelState.networkContext.chainId,
        ),
      );

      // TODO: fix this
      // const tx = await this.sendTxAndParseResponse(
      //   channelFactory.createChannelAndDepositA(
      //     channelState.participants[0],
      //     channelState.participants[1],
      //     channelState.networkContext.chainId,
      //     assetId,
      //     amount,
      //   ),
      // );
      if (tx.isError) {
        this.logger.error(
          {
            method: "sendDepositTx",
            error: tx.getError()?.message,
          },
          "Error creating channel",
        );
      }
      // return tx;

      const createReceipt = await tx.getValue().wait();
      this.logger.info(
        { txHash: createReceipt.transactionHash, method: "sendDepositATx", assetId },
        "Channel creation confirmed",
      );
    }

    this.logger.info({ method: "sendDepositATx", assetId, amount }, "Channel is deployed, sending deposit");
    if (sender === channelState.participants[0]) {
      return this.sendInitiatorDepositTx(channelState, amount, assetId);
    } else {
      return this.sendDepositBTx(channelState, amount, assetId);
    }
  }

  sendWithdrawTx(
    channelState: FullChannelState<any>,
    minTx: MinimalTransaction,
  ): Promise<Result<providers.TransactionResponse, OnchainError>> {
    throw new Error("Method not implemented.");
  }

<<<<<<< HEAD
  private async sendInitiatorDepositTx(
    channelState: FullChannelState<any>,
    amount: string,
    assetId: string,
  ): Promise<Result<providers.TransactionResponse, OnchainError>> {
    const vectorChannel = new utils.Interface(VectorChannel.abi);
    const data = vectorChannel.encodeFunctionData("initiatorDeposit", [amount, assetId]);
    if (assetId === constants.AddressZero) {
      return this.sendTx(
=======
  private async approveTokens(
    spender: string,
    owner: string,
    amount: string,
    assetId: string,
    chainId: number,
  ): Promise<Result<providers.TransactionResponse | undefined, OnchainError>> {
    const signer = this.signers.get(chainId);
    if (!signer?._isSigner) {
      return Result.fail(new OnchainError(OnchainError.reasons.SignerNotFound));
    }

    this.logger.info({ assetId, channelAddress: spender }, "Approving token");
    const erc20 = new Contract(assetId, ERC20Abi, signer);
    const checkApprovalRes = await this.sendTxAndParseResponse(erc20.allowance(owner, spender));
    if (checkApprovalRes.isError) {
      this.logger.error(
>>>>>>> 6f664c9c
        {
          method: "approveTokens",
          spender,
          owner,
          assetId,
          error: checkApprovalRes.getError()?.message,
        },
        "Error checking approved tokens for deposit A",
      );
      return checkApprovalRes;
    }

    if (BigNumber.from(checkApprovalRes.getValue()).gte(amount)) {
      this.logger.info(
        {
          method: "approveTokens",
          assetId,
          spender,
          owner,
          approved: checkApprovalRes.getValue().toString(),
        },
        "Allowance is sufficient",
      );
      return Result.ok(undefined);
    }
    const approveRes = await this.sendTxAndParseResponse(erc20.approve(spender, amount));
    if (approveRes.isError) {
      this.logger.error(
        {
          method: "approveTokens",
          spender,
          error: approveRes.getError()?.message,
        },
        "Error approving tokens for deposit A",
      );
      return approveRes;
    }
    const approveTx = approveRes.getValue();
    this.logger.info(
      { txHash: approveTx.hash, method: "approveTokens", assetId, amount },
      "Approve token tx submitted",
    );
    return approveRes;
  }

  private async sendDepositATx(
    channelState: FullChannelState<any>,
    amount: string,
    assetId: string,
  ): Promise<Result<providers.TransactionResponse, OnchainError>> {
    const signer = this.signers.get(channelState.networkContext.chainId);
    if (!signer?._isSigner) {
      return Result.fail(new OnchainError(OnchainError.reasons.SignerNotFound));
    }

    const vectorChannel = new Contract(channelState.channelAddress, ChannelMastercopy.abi, signer);
    if (assetId !== constants.AddressZero) {
      // need to approve
      this.logger.info({ assetId, channelAddress: channelState.channelAddress }, "Approving token");
      const approveRes = await this.approveTokens(
        channelState.channelAddress,
        channelState.participants[0],
        amount,
        assetId,
        channelState.networkContext.chainId,
      );
      if (approveRes.isError) {
        this.logger.error(
          {
            method: "sendDepositATx",
            channelAddress: channelState.channelAddress,
            error: approveRes.getError()?.message,
          },
          "Error approving tokens for deposit A",
        );
        return Result.fail(approveRes.getError()!);
      }
      const approveTx = approveRes.getValue();
      if (approveTx) {
        await approveTx.wait();
      }
      this.logger.info({ txHash: approveTx?.hash, method: "sendDepositATx", assetId }, "Token approval confirmed");
      return this.sendTxAndParseResponse(vectorChannel.depositA(assetId, amount));
    }
    return this.sendTxAndParseResponse(vectorChannel.depositA(assetId, amount, { value: amount }));
  }

  private async sendDepositBTx(
    channelState: FullChannelState<any>,
    amount: string,
    assetId: string,
  ): Promise<Result<providers.TransactionResponse, OnchainError>> {
    const signer = this.signers.get(channelState.networkContext.chainId);
    if (!signer?._isSigner) {
      return Result.fail(new OnchainError(OnchainError.reasons.SignerNotFound));
    }

    if (assetId === constants.AddressZero) {
      return this.sendTx(
        {
          data: "0x",
          to: channelState.channelAddress,
          value: amount,
        },
        channelState.networkContext.chainId,
      );
    } else {
      const erc20 = new Contract(channelState.networkContext.channelFactoryAddress, ERC20Abi, signer);
      return this.sendTxAndParseResponse(erc20.transfer(channelState.channelAddress, amount));
    }
  }

  async sendTx(
    minTx: MinimalTransaction,
    chainId: number,
  ): Promise<Result<providers.TransactionResponse, OnchainError>> {
    const signer = this.signers.get(chainId);
    if (!signer?._isSigner) {
      return Result.fail(new OnchainError(OnchainError.reasons.SignerNotFound));
    }

    return this.sendTxAndParseResponse(signer.sendTransaction(minTx));
  }
}<|MERGE_RESOLUTION|>--- conflicted
+++ resolved
@@ -6,13 +6,8 @@
   Result,
   ERC20Abi,
 } from "@connext/vector-types";
-<<<<<<< HEAD
-import { constants, providers, utils, Wallet } from "ethers";
+import { BigNumber, constants, Contract, providers, Wallet } from "ethers";
 import { ChannelFactory, VectorChannel, VectorOnchainService } from "@connext/vector-contracts";
-=======
-import { BigNumber, constants, Contract, providers, Wallet } from "ethers";
-import { ChannelFactory, ChannelMastercopy, VectorOnchainService } from "@connext/vector-contracts";
->>>>>>> 6f664c9c
 import { BaseLogger } from "pino";
 
 export type ChainSigners = {
@@ -158,17 +153,6 @@
     throw new Error("Method not implemented.");
   }
 
-<<<<<<< HEAD
-  private async sendInitiatorDepositTx(
-    channelState: FullChannelState<any>,
-    amount: string,
-    assetId: string,
-  ): Promise<Result<providers.TransactionResponse, OnchainError>> {
-    const vectorChannel = new utils.Interface(VectorChannel.abi);
-    const data = vectorChannel.encodeFunctionData("initiatorDeposit", [amount, assetId]);
-    if (assetId === constants.AddressZero) {
-      return this.sendTx(
-=======
   private async approveTokens(
     spender: string,
     owner: string,
@@ -186,7 +170,6 @@
     const checkApprovalRes = await this.sendTxAndParseResponse(erc20.allowance(owner, spender));
     if (checkApprovalRes.isError) {
       this.logger.error(
->>>>>>> 6f664c9c
         {
           method: "approveTokens",
           spender,
@@ -242,7 +225,7 @@
       return Result.fail(new OnchainError(OnchainError.reasons.SignerNotFound));
     }
 
-    const vectorChannel = new Contract(channelState.channelAddress, ChannelMastercopy.abi, signer);
+    const vectorChannel = new Contract(channelState.channelAddress, VectorChannel.abi, signer);
     if (assetId !== constants.AddressZero) {
       // need to approve
       this.logger.info({ assetId, channelAddress: channelState.channelAddress }, "Approving token");
